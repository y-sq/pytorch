#include <gtest/gtest.h>
#include <filesystem>
#include <string>
#include <vector>

#include <torch/csrc/inductor/aoti_model_container_runner.h>
#ifdef USE_CUDA
#include <torch/csrc/inductor/aoti_model_container_runner_cuda.h>
#endif
#include <torch/script.h>
#include <torch/torch.h>

#define STR_VALUE(x) #x
#define STRINGIZE(x) STR_VALUE(x)

namespace {

void test_aoti(const std::string& device) {
  torch::NoGradGuard no_grad;

  std::string data_path =
      (std::filesystem::path(STRINGIZE(CMAKE_CURRENT_BINARY_DIR)) / "data.pt")
           .string();
  torch::jit::script::Module data_loader = torch::jit::load(data_path);
  std::string path_attr = "model_so_path_" + device;
  std::string inputs_attr = "inputs_" + device;
  std::string outputs_attr = "outputs_" + device;
  const auto& model_so_path = data_loader.attr(path_attr.c_str()).toStringRef();
  const auto& input_tensors =
      data_loader.attr(inputs_attr.c_str()).toTensorList().vec();
  const auto& ref_output_tensors =
      data_loader.attr(outputs_attr.c_str()).toTensorList().vec();

<<<<<<< HEAD
  AOTIModelContainerRunnerCpu runner(model_so_path.c_str());
  auto actual_output_tensors = runner.run(input_tensors);
=======
  std::unique_ptr<torch::inductor::AOTIModelRunner> runner;
  if (device == "cuda") {
    runner = std::make_unique<torch::inductor::AOTIModelRunnerCuda>(
        model_so_path.c_str());
  } else if (device == "cpu") {
    runner = std::make_unique<torch::inductor::AOTIModelRunnerCpu>(
        model_so_path.c_str());
  } else {
    testing::AssertionFailure() << "unsupported device: " << device;
  }
  auto actual_output_tensors = runner->run(input_tensors);
>>>>>>> 538114db
  ASSERT_TRUE(torch::allclose(ref_output_tensors[0], actual_output_tensors[0]));
}

void test_aoti_script(const std::string& device) {
  torch::NoGradGuard no_grad;

  std::string script_model = "script_model_" + device + ".pt";
  std::string model_path =
      (std::filesystem::path(
           STRINGIZE(CMAKE_CURRENT_BINARY_DIR)) / script_model.c_str())
           .string();
  torch::jit::script::Module model = torch::jit::load(model_path);

  std::string sample_data_path =
      (std::filesystem::path(
           STRINGIZE(CMAKE_CURRENT_BINARY_DIR)) / "script_data.pt")
           .string();
  torch::jit::script::Module sample_data = torch::jit::load(sample_data_path);
  std::string inputs_attr = "inputs_" + device;
  std::string outputs_attr = "outputs_" + device;
  const auto& inputs = sample_data.attr(inputs_attr.c_str()).toList().vec();
  const auto& ref_output_tensors =
      sample_data.attr(outputs_attr.c_str()).toTensorVector();
  auto outputs = model.forward(inputs).toTuple()->elements();
  ASSERT_EQ(outputs.size(), ref_output_tensors.size());
  for (size_t i = 0; i < ref_output_tensors.size(); i++) {
    ASSERT_TRUE(torch::allclose(outputs[i].toTensor(), ref_output_tensors[i]));
  }
}

<<<<<<< HEAD
  AOTIModelContainerRunnerCuda runner(model_so_path.c_str());
  auto actual_output_tensors = runner.run(input_tensors);
  ASSERT_TRUE(torch::allclose(ref_output_tensors[0], actual_output_tensors[0]));
=======
} // namespace

namespace torch {
namespace inductor {

TEST(AotInductorTest, BasicTestCpu) {
  test_aoti("cpu");
}

TEST(AotInductorTest, BasicScriptTestCpu) {
  test_aoti_script("cpu");
}

#ifdef USE_CUDA
TEST(AotInductorTest, BasicTestCuda) {
  test_aoti("cuda");
}

TEST(AotInductorTest, BasicScriptTestCuda) {
  test_aoti_script("cuda");
>>>>>>> 538114db
}
#endif

} // namespace inductor
} // namespace torch<|MERGE_RESOLUTION|>--- conflicted
+++ resolved
@@ -31,22 +31,17 @@
   const auto& ref_output_tensors =
       data_loader.attr(outputs_attr.c_str()).toTensorList().vec();
 
-<<<<<<< HEAD
-  AOTIModelContainerRunnerCpu runner(model_so_path.c_str());
-  auto actual_output_tensors = runner.run(input_tensors);
-=======
-  std::unique_ptr<torch::inductor::AOTIModelRunner> runner;
+  std::unique_ptr<torch::inductor::AOTIModelContainerRunner> runner;
   if (device == "cuda") {
-    runner = std::make_unique<torch::inductor::AOTIModelRunnerCuda>(
+    runner = std::make_unique<torch::inductor::AOTIModelContainerRunnerCuda>(
         model_so_path.c_str());
   } else if (device == "cpu") {
-    runner = std::make_unique<torch::inductor::AOTIModelRunnerCpu>(
+    runner = std::make_unique<torch::inductor::AOTIModelContainerRunnerCpu>(
         model_so_path.c_str());
   } else {
     testing::AssertionFailure() << "unsupported device: " << device;
   }
   auto actual_output_tensors = runner->run(input_tensors);
->>>>>>> 538114db
   ASSERT_TRUE(torch::allclose(ref_output_tensors[0], actual_output_tensors[0]));
 }
 
@@ -77,11 +72,6 @@
   }
 }
 
-<<<<<<< HEAD
-  AOTIModelContainerRunnerCuda runner(model_so_path.c_str());
-  auto actual_output_tensors = runner.run(input_tensors);
-  ASSERT_TRUE(torch::allclose(ref_output_tensors[0], actual_output_tensors[0]));
-=======
 } // namespace
 
 namespace torch {
@@ -102,7 +92,6 @@
 
 TEST(AotInductorTest, BasicScriptTestCuda) {
   test_aoti_script("cuda");
->>>>>>> 538114db
 }
 #endif
 
