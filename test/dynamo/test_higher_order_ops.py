--- conflicted
+++ resolved
@@ -298,22 +298,21 @@
             """\
 class GraphModule(torch.nn.Module):
     def forward(self, L_x_ : torch.Tensor, L_y_ : torch.Tensor, L_z_ : torch.Tensor):
-        child = L_x_
-        child_2 = L_y_
-        child_3 = L_z_
+        l_x_ = L_x_
+        l_y_ = L_y_
+        l_z_ = L_z_
 
         wrap_body_0 = self.wrap_body_0
-        wrap = torch._higher_order_ops.wrap.wrap(wrap_body_0, child, child_2, child_3);  \
-wrap_body_0 = child = child_2 = child_3 = None
+        wrap = torch._higher_order_ops.wrap.wrap(wrap_body_0, l_x_, l_y_, l_z_);  wrap_body_0 = l_x_ = l_y_ = l_z_ = None
         getitem = wrap[0];  wrap = None
         return (getitem,)
 
     class GraphModule(torch.nn.Module):
-        def forward(self, child, child_2, child_3):
-            sin = child.sin();  child = None
-            cos = child_2.cos();  child_2 = None
+        def forward(self, l_x_, l_y_, l_z_):
+            sin = l_x_.sin();  l_x_ = None
+            cos = l_y_.cos();  l_y_ = None
             add = sin + cos;  sin = cos = None
-            sin_1 = child_3.sin();  child_3 = None
+            sin_1 = l_z_.sin();  l_z_ = None
             sub = add - sin_1;  add = sin_1 = None
             return (sub,)
 """,
@@ -339,16 +338,16 @@
                 """\
 class GraphModule(torch.nn.Module):
     def forward(self, L_x_ : torch.Tensor):
-        child = L_x_
+        l_x_ = L_x_
 
         wrap_body_0 = self.wrap_body_0
-        wrap = torch._higher_order_ops.wrap.wrap(wrap_body_0, child);  wrap_body_0 = child = None
+        wrap = torch._higher_order_ops.wrap.wrap(wrap_body_0, l_x_);  wrap_body_0 = l_x_ = None
         getitem = wrap[0];  wrap = None
         return (getitem,)
 
     class GraphModule(torch.nn.Module):
-        def forward(self, child):
-            view = child.view(3);  child = None
+        def forward(self, l_x_):
+            view = l_x_.view(3);  l_x_ = None
             add = view + 0.5;  view = None
             return (add,)
 """,
@@ -359,18 +358,18 @@
                 """\
 class GraphModule(torch.nn.Module):
     def forward(self, s0 : torch.SymInt, L_x_ : torch.Tensor):
-        child = L_x_
-
-        size = child.size(0)
+        l_x_ = L_x_
+
+        size = l_x_.size(0)
 
         wrap_body_0 = self.wrap_body_0
-        wrap = torch._higher_order_ops.wrap.wrap(wrap_body_0, child, size);  wrap_body_0 = child = size = None
+        wrap = torch._higher_order_ops.wrap.wrap(wrap_body_0, l_x_, size);  wrap_body_0 = l_x_ = size = None
         getitem = wrap[0];  wrap = None
         return (getitem,)
 
     class GraphModule(torch.nn.Module):
-        def forward(self, child, size):
-            view = child.view(size);  child = size = None
+        def forward(self, l_x_, size):
+            view = l_x_.view(size);  l_x_ = size = None
             add = view + 0.5;  view = None
             return (add,)
 """,
@@ -1689,10 +1688,10 @@
             """\
 class GraphModule(torch.nn.Module):
     def forward(self, L_x_ : torch.Tensor):
-        child = L_x_
+        l_x_ = L_x_
 
         wrap_body_0 = self.wrap_body_0
-        wrap = torch._higher_order_ops.wrap.wrap(wrap_body_0, child);  wrap_body_0 = child = None
+        wrap = torch._higher_order_ops.wrap.wrap(wrap_body_0, l_x_);  wrap_body_0 = l_x_ = None
         a = wrap[0]
         b = wrap[1];  wrap = None
 
@@ -1700,10 +1699,10 @@
         return (add,)
 
     class GraphModule(torch.nn.Module):
-        def forward(self, child):
-            child_1 = child.sin()
-            child_2 = child.cos();  child = None
-            return (child_1, child_2)
+        def forward(self, l_x_):
+            child = l_x_.sin()
+            child_1 = l_x_.cos();  l_x_ = None
+            return (child, child_1)
 """,
         )
 
@@ -1725,17 +1724,17 @@
             """\
 class GraphModule(torch.nn.Module):
     def forward(self, L_x_ : torch.Tensor):
-        child = L_x_
+        l_x_ = L_x_
 
         wrap_body_0 = self.wrap_body_0
-        wrap = torch._higher_order_ops.wrap.wrap(wrap_body_0, child);  wrap_body_0 = child = None
+        wrap = torch._higher_order_ops.wrap.wrap(wrap_body_0, l_x_);  wrap_body_0 = l_x_ = None
         getitem = wrap[0];  wrap = None
         return (getitem,)
 
     class GraphModule(torch.nn.Module):
-        def forward(self, child):
-            child_1 = -child;  child = None
-            return (child_1,)
+        def forward(self, l_x_):
+            child = -l_x_;  l_x_ = None
+            return (child,)
 """,
         )
 
@@ -1899,43 +1898,6 @@
 
         self.assertTrue(activations.keys() == forward_handles.keys())
 
-<<<<<<< HEAD
-    def test_autograd_function_multiple_return(self):
-        class Foo(torch.autograd.Function):
-            @staticmethod
-            def forward(ctx, x):
-                ctx.save_for_backward(x)
-                return x.sin(), x.cos()
-            @staticmethod
-            def backward(ctx, grad0, grad1):
-                x, = ctx.saved_tensors
-                return grad0 * x.cos() + grad1 * x.cos()
-
-        def fn(x):
-            return Foo.apply(x)
-
-        backend = EagerAndRecordGraphs()
-
-        x = torch.randn(5, requires_grad=True)
-        actual = fn(x)
-        expected = torch.compile(backend=backend, fullgraph=True)(fn)(x)
-        self.assertEqual(actual, expected)
-
-        if check_dynamic_shape_capture():
-            return
-
-        self.assertExpectedInline(normalize_gm(backend.graphs[0].print_readable(print_output=False)), """\
-class GraphModule(torch.nn.Module):
-    def forward(self, L_x_ : torch.Tensor):
-        child = L_x_
-
-        function_ctx = torch.autograd.function.FunctionCtx()
-        trampoline_autograd_apply = torch__dynamo_variables_misc_trampoline_autograd_apply(child);  child = None
-        getitem_2 = trampoline_autograd_apply[0]
-        getitem_3 = trampoline_autograd_apply[1];  trampoline_autograd_apply = None
-        return (getitem_2, getitem_3)
-""")
-=======
     def _get_source_fn_stack(self, gm, node_names):
         ret = {}
         for mod in gm.modules():
@@ -2082,7 +2044,6 @@
  'sum_1': ['vmap_impl', 'vmap_impl', 'sum_1'],
  'sum_2': ['vmap_impl', 'vmap_impl', 'sum_2']}""",
         )
->>>>>>> 3a9c5580
 
 
 class FuncTorchHigherOrderOpTests(torch._dynamo.test_case.TestCase):
@@ -2125,19 +2086,19 @@
             """\
 class GraphModule(torch.nn.Module):
     def forward(self, L_x_ : torch.Tensor):
-        child = L_x_
+        l_x_ = L_x_
 
         grad_body_0 = self.grad_body_0
         grad_proxy = torch.func.grad(grad_body_0, 0, False);  grad_body_0 = None
-        call = grad_proxy.__call__(child);  grad_proxy = child = None
+        call = grad_proxy.__call__(l_x_);  grad_proxy = l_x_ = None
         contiguous = call.contiguous();  call = None
         return (contiguous,)
 
     class GraphModule(torch.nn.Module):
-        def forward(self, child):
+        def forward(self, l_x_):
             _set_grad_enabled = torch._C._set_grad_enabled(True)
 
-            sin = child.sin();  child = None
+            sin = l_x_.sin();  l_x_ = None
             sum_1 = sin.sum();  sin = None
 
             _set_grad_enabled_1 = torch._C._set_grad_enabled(True)
@@ -2183,19 +2144,19 @@
             """\
 class GraphModule(torch.nn.Module):
     def forward(self, L_x_ : torch.Tensor):
-        child = L_x_
+        l_x_ = L_x_
 
         grad_body_0 = self.grad_body_0
         grad_proxy = torch.func.grad(grad_body_0, 0, False);  grad_body_0 = None
-        call = grad_proxy.__call__(child);  grad_proxy = child = None
+        call = grad_proxy.__call__(l_x_);  grad_proxy = l_x_ = None
         contiguous = call.contiguous();  call = None
         return (contiguous,)
 
     class GraphModule(torch.nn.Module):
-        def forward(self, child):
+        def forward(self, l_x_):
             _set_grad_enabled = torch._C._set_grad_enabled(True)
 
-            sin = child.sin();  child = None
+            sin = l_x_.sin();  l_x_ = None
             add = sin + 3;  sin = None
             sum_1 = add.sum();  add = None
 
@@ -2234,20 +2195,20 @@
             """\
 class GraphModule(torch.nn.Module):
     def forward(self, L_x_ : torch.Tensor, L_y_ : torch.Tensor):
-        child = L_x_
+        l_x_ = L_x_
         l_y_ = L_y_
 
         grad_body_0 = self.grad_body_0
         grad_proxy = torch.func.grad(grad_body_0, 0, False);  grad_body_0 = None
-        call = grad_proxy.__call__(child, l_y_);  grad_proxy = child = l_y_ = None
+        call = grad_proxy.__call__(l_x_, l_y_);  grad_proxy = l_x_ = l_y_ = None
         contiguous = call.contiguous();  call = None
         return (contiguous,)
 
     class GraphModule(torch.nn.Module):
-        def forward(self, child, l_y_):
+        def forward(self, l_x_, l_y_):
             _set_grad_enabled = torch._C._set_grad_enabled(True)
 
-            sin = child.sin();  child = None
+            sin = l_x_.sin();  l_x_ = None
             add = sin + l_y_;  sin = l_y_ = None
             sum_1 = add.sum();  add = None
 
@@ -2283,19 +2244,19 @@
             """\
 class GraphModule(torch.nn.Module):
     def forward(self, L_x_ : torch.Tensor):
-        child = L_x_
+        l_x_ = L_x_
 
         grad_body_0 = self.grad_body_0
         grad_proxy = torch.func.grad(grad_body_0, 0, False);  grad_body_0 = None
-        call = grad_proxy.__call__(child);  grad_proxy = child = None
+        call = grad_proxy.__call__(l_x_);  grad_proxy = l_x_ = None
         contiguous = call.contiguous();  call = None
         return (contiguous,)
 
     class GraphModule(torch.nn.Module):
-        def forward(self, child):
+        def forward(self, l_x_):
             _set_grad_enabled = torch._C._set_grad_enabled(True)
 
-            sin = child.sin();  child = None
+            sin = l_x_.sin();  l_x_ = None
             add = sin + 3.14;  sin = None
             sum_1 = add.sum();  add = None
 
@@ -2328,24 +2289,24 @@
             """\
 class GraphModule(torch.nn.Module):
     def forward(self, L_x_ : torch.Tensor):
-        child = L_x_
+        l_x_ = L_x_
 
         grad_body_0 = self.grad_body_0
         grad_proxy = torch.func.grad(grad_body_0, 0, True);  grad_body_0 = None
-        call = grad_proxy.__call__(child);  grad_proxy = child = None
+        call = grad_proxy.__call__(l_x_);  grad_proxy = l_x_ = None
         getitem = call[0]
         getitem_1 = call[1];  call = None
         contiguous = getitem.contiguous();  getitem = None
         return (contiguous, getitem_1)
 
     class GraphModule(torch.nn.Module):
-        def forward(self, child):
+        def forward(self, l_x_):
             _set_grad_enabled = torch._C._set_grad_enabled(True)
 
-            sin = child.sin()
+            sin = l_x_.sin()
             add = sin + 3.14;  sin = None
             sum_1 = add.sum();  add = None
-            cos = child.cos();  child = None
+            cos = l_x_.cos();  l_x_ = None
 
             _set_grad_enabled_1 = torch._C._set_grad_enabled(True)
             return (sum_1, cos)
@@ -2375,25 +2336,25 @@
             """\
 class GraphModule(torch.nn.Module):
     def forward(self, L_x_ : torch.Tensor, L_y_ : torch.Tensor):
-        child = L_x_
-        child_1 = L_y_
+        l_x_ = L_x_
+        l_y_ = L_y_
 
         grad_body_0 = self.grad_body_0
         grad_proxy = torch.func.grad(grad_body_0, 0, True);  grad_body_0 = None
-        call = grad_proxy.__call__(child, child_1);  grad_proxy = child = child_1 = None
+        call = grad_proxy.__call__(l_x_, l_y_);  grad_proxy = l_x_ = l_y_ = None
         getitem = call[0]
         getitem_1 = call[1];  call = None
         contiguous = getitem.contiguous();  getitem = None
         return (contiguous, getitem_1)
 
     class GraphModule(torch.nn.Module):
-        def forward(self, child, child_1):
+        def forward(self, l_x_, l_y_):
             _set_grad_enabled = torch._C._set_grad_enabled(True)
 
-            sin = child.sin()
-            add = sin + child_1;  sin = child_1 = None
+            sin = l_x_.sin()
+            add = sin + l_y_;  sin = l_y_ = None
             sum_1 = add.sum();  add = None
-            cos = child.cos();  child = None
+            cos = l_x_.cos();  l_x_ = None
 
             _set_grad_enabled_1 = torch._C._set_grad_enabled(True)
             return (sum_1, cos)
@@ -2434,12 +2395,12 @@
             """\
 class GraphModule(torch.nn.Module):
     def forward(self, L_x_ : torch.Tensor, L_y_ : torch.Tensor):
-        child = L_x_
-        child_1 = L_y_
+        l_x_ = L_x_
+        l_y_ = L_y_
 
         grad_body_0 = self.grad_body_0
         grad_proxy = torch.func.grad(grad_body_0, (0, 1), True);  grad_body_0 = None
-        call = grad_proxy.__call__(child, child_1);  grad_proxy = child = child_1 = None
+        call = grad_proxy.__call__(l_x_, l_y_);  grad_proxy = l_x_ = l_y_ = None
         getitem = call[0]
         getitem_1 = getitem[0]
         getitem_2 = getitem[1];  getitem = None
@@ -2449,13 +2410,13 @@
         return (contiguous, contiguous_1, getitem_3)
 
     class GraphModule(torch.nn.Module):
-        def forward(self, child, child_1):
+        def forward(self, l_x_, l_y_):
             _set_grad_enabled = torch._C._set_grad_enabled(True)
 
-            sin = child.sin()
-            add = sin + child_1;  sin = child_1 = None
+            sin = l_x_.sin()
+            add = sin + l_y_;  sin = l_y_ = None
             sum_1 = add.sum();  add = None
-            cos = child.cos();  child = None
+            cos = l_x_.cos();  l_x_ = None
 
             _set_grad_enabled_1 = torch._C._set_grad_enabled(True)
             return (sum_1, cos)
@@ -2466,12 +2427,12 @@
             """\
 class GraphModule(torch.nn.Module):
     def forward(self, L_x_ : torch.Tensor, L_y_ : torch.Tensor):
-        child = L_x_
-        child_1 = L_y_
+        l_x_ = L_x_
+        l_y_ = L_y_
 
         grad_body_0 = self.grad_body_0
         grad_proxy = torch.func.grad(grad_body_0, (0, 1), True);  grad_body_0 = None
-        call = grad_proxy.__call__(child, child_1);  grad_proxy = child = child_1 = None
+        call = grad_proxy.__call__(l_x_, l_y_);  grad_proxy = l_x_ = l_y_ = None
         getitem = call[0]
         getitem_1 = getitem[0]
         getitem_2 = getitem[1];  getitem = None
@@ -2481,13 +2442,13 @@
         return (contiguous, contiguous_1, getitem_3)
 
     class GraphModule(torch.nn.Module):
-        def forward(self, child, child_1):
+        def forward(self, l_x_, l_y_):
             _set_grad_enabled = torch._C._set_grad_enabled(True)
 
-            sin = child.sin()
-            add = sin + child_1;  sin = child_1 = None
+            sin = l_x_.sin()
+            add = sin + l_y_;  sin = l_y_ = None
             sum_1 = add.sum();  add = None
-            cos = child.cos();  child = None
+            cos = l_x_.cos();  l_x_ = None
 
             _set_grad_enabled_1 = torch._C._set_grad_enabled(True)
             return (sum_1, cos)
@@ -2515,31 +2476,31 @@
             """\
 class GraphModule(torch.nn.Module):
     def forward(self, L_x_ : torch.Tensor):
-        child = L_x_
+        l_x_ = L_x_
 
         grad_body_1 = self.grad_body_1
         grad_proxy = torch.func.grad(grad_body_1, 0, False);  grad_body_1 = None
-        call = grad_proxy.__call__(child);  grad_proxy = child = None
+        call = grad_proxy.__call__(l_x_);  grad_proxy = l_x_ = None
         contiguous = call.contiguous();  call = None
         return (contiguous,)
 
     class GraphModule(torch.nn.Module):
-        def forward(self, child):
+        def forward(self, l_x_):
             _set_grad_enabled = torch._C._set_grad_enabled(True)
 
             grad_body_0 = self.grad_body_0
             grad_proxy = torch.func.grad(grad_body_0, 0, False);  grad_body_0 = None
-            call = grad_proxy.__call__(child);  grad_proxy = child = None
+            call = grad_proxy.__call__(l_x_);  grad_proxy = l_x_ = None
             contiguous = call.contiguous();  call = None
 
             _set_grad_enabled_1 = torch._C._set_grad_enabled(True)
             return contiguous
 
         class GraphModule(torch.nn.Module):
-            def forward(self, child):
+            def forward(self, l_x_):
                 _set_grad_enabled = torch._C._set_grad_enabled(True)
 
-                sin = child.sin();  child = None
+                sin = l_x_.sin();  l_x_ = None
                 sum_1 = sin.sum();  sin = None
 
                 _set_grad_enabled_1 = torch._C._set_grad_enabled(True)
@@ -2588,9 +2549,6 @@
         )
         self.assertEqual(actual, expected)
 
-    # Pushed the error further.
-    # Ref: https://github.com/pytorch/pytorch/pull/107618
-    @unittest.expectedFailure
     def test_grad_pytree(self):
         counters.clear()
 
@@ -2638,19 +2596,19 @@
             """\
 class GraphModule(torch.nn.Module):
     def forward(self, L_x_ : torch.Tensor):
-        child = L_x_
+        l_x_ = L_x_
 
         grad_body_0 = self.grad_body_0
         grad_proxy = torch.func.grad(grad_body_0, 0, False);  grad_body_0 = None
-        call = grad_proxy.__call__(child, 3.0);  grad_proxy = child = None
+        call = grad_proxy.__call__(l_x_, 3.0);  grad_proxy = l_x_ = None
         contiguous = call.contiguous();  call = None
         return (contiguous,)
 
     class GraphModule(torch.nn.Module):
-        def forward(self, child, const):
+        def forward(self, l_x_, const):
             _set_grad_enabled = torch._C._set_grad_enabled(True)
 
-            sin = child.sin();  child = None
+            sin = l_x_.sin();  l_x_ = None
             sum_1 = sin.sum();  sin = None
             add = sum_1 + 3.0;  sum_1 = None
 
@@ -2725,16 +2683,16 @@
 
         _check_randomness_arg = torch._functorch.vmap._check_randomness_arg('error')
 
-        child_1 = child.select(0, 0)
+        select = child.select(0, 0)
         vmap_body_0 = self.vmap_body_0
         vmap_proxy = torch.func.vmap(vmap_body_0, (0,), 0, 'error');  vmap_body_0 = None
         call = vmap_proxy.__call__(child);  vmap_proxy = child = None
         return (call,)
 
     class GraphModule(torch.nn.Module):
-        def forward(self, child_1):
-            sum_1 = child_1.sum(0)
-            sum_2 = child_1.sum(1);  child_1 = None
+        def forward(self, select):
+            sum_1 = select.sum(0)
+            sum_2 = select.sum(1);  select = None
             add = sum_1 + sum_2;  sum_1 = sum_2 = None
             return add
 """,
@@ -2763,16 +2721,16 @@
 
         _check_randomness_arg = torch._functorch.vmap._check_randomness_arg('error')
 
-        child_1 = child.select(0, 0)
+        select = child.select(0, 0)
         vmap_body_0 = self.vmap_body_0
         vmap_proxy = torch.func.vmap(vmap_body_0, (0,), 0, 'error');  vmap_body_0 = None
         call = vmap_proxy.__call__(child);  vmap_proxy = child = None
         return (call,)
 
     class GraphModule(torch.nn.Module):
-        def forward(self, child_1):
-            sum_1 = child_1.sum(0)
-            sum_2 = child_1.sum(1);  child_1 = None
+        def forward(self, select):
+            sum_1 = select.sum(0)
+            sum_2 = select.sum(1);  select = None
             add = sum_1 + sum_2;  sum_1 = sum_2 = None
             add_1 = add + 3;  add = None
             return add_1
@@ -2803,16 +2761,16 @@
 
         _check_randomness_arg = torch._functorch.vmap._check_randomness_arg('error')
 
-        child_1 = child.select(0, 0)
+        select = child.select(0, 0)
         vmap_body_0 = self.vmap_body_0
         vmap_proxy = torch.func.vmap(vmap_body_0, (0, None), 0, 'error');  vmap_body_0 = None
         call = vmap_proxy.__call__(child, l_y_);  vmap_proxy = child = l_y_ = None
         return (call,)
 
     class GraphModule(torch.nn.Module):
-        def forward(self, child_1, l_y_):
-            sum_1 = child_1.sum(0)
-            sum_2 = child_1.sum(1);  child_1 = None
+        def forward(self, select, l_y_):
+            sum_1 = select.sum(0)
+            sum_2 = select.sum(1);  select = None
             add = sum_1 + sum_2;  sum_1 = sum_2 = None
             add_1 = add + l_y_;  add = l_y_ = None
             return add_1
@@ -2844,19 +2802,19 @@
 
         _check_randomness_arg = torch._functorch.vmap._check_randomness_arg('error')
 
-        child_2 = child.select(0, 0)
-        child_3 = child_1.select(1, 0)
+        select = child.select(0, 0)
+        select_1 = child_1.select(1, 0)
         vmap_body_0 = self.vmap_body_0
         vmap_proxy = torch.func.vmap(vmap_body_0, (0, 1), 0, 'error');  vmap_body_0 = None
         call = vmap_proxy.__call__(child, child_1);  vmap_proxy = child = child_1 = None
         return (call,)
 
     class GraphModule(torch.nn.Module):
-        def forward(self, child_2, child_3):
-            sum_1 = child_2.sum(0)
-            sum_2 = child_2.sum(1);  child_2 = None
+        def forward(self, select, select_1):
+            sum_1 = select.sum(0)
+            sum_2 = select.sum(1);  select = None
             add = sum_1 + sum_2;  sum_1 = sum_2 = None
-            add_1 = add + child_3;  add = child_3 = None
+            add_1 = add + select_1;  add = select_1 = None
             return add_1
 """,
         )
@@ -2888,19 +2846,19 @@
 
         _check_randomness_arg = torch._functorch.vmap._check_randomness_arg('error')
 
-        child_2 = child.select(0, 0)
-        child_3 = child_1.select(1, 0)
+        select = child.select(0, 0)
+        select_1 = child_1.select(1, 0)
         vmap_body_0 = self.vmap_body_0
         vmap_proxy = torch.func.vmap(vmap_body_0, (0, 1), 0, 'error');  vmap_body_0 = None
         call = vmap_proxy.__call__(child, child_1);  vmap_proxy = child = child_1 = None
         return (call,)
 
     class GraphModule(torch.nn.Module):
-        def forward(self, child_2, child_3):
-            sum_1 = child_2.sum(0)
-            sum_2 = child_2.sum(1);  child_2 = None
+        def forward(self, select, select_1):
+            sum_1 = select.sum(0)
+            sum_2 = select.sum(1);  select = None
             add = sum_1 + sum_2;  sum_1 = sum_2 = None
-            add_1 = add + child_3;  add = child_3 = None
+            add_1 = add + select_1;  add = select_1 = None
             return add_1
 """,
         )
@@ -2929,28 +2887,28 @@
         _check_randomness_arg = torch._functorch.vmap._check_randomness_arg('error')
         _check_randomness_arg_1 = torch._functorch.vmap._check_randomness_arg('error')
 
-        child_2 = child.select(0, 0)
-        child_3 = child_1.select(0, 0)
+        select = child.select(0, 0)
+        select_1 = child_1.select(0, 0)
         vmap_body_1 = self.vmap_body_1
         vmap_proxy = torch.func.vmap(vmap_body_1, (0, 0), 0, 'error');  vmap_body_1 = None
         call = vmap_proxy.__call__(child, child_1);  vmap_proxy = child = child_1 = None
         return (call,)
 
     class GraphModule(torch.nn.Module):
-        def forward(self, child_2, child_3):
-            child = child_2
-            child_4 = child_3
-
-            child_5 = child.select(1, 0)
-            child_6 = child_4.select(1, 0)
+        def forward(self, select, select_1):
+            child = select
+            child_1 = select_1
+
+            select_2 = child.select(1, 0)
+            select_3 = child_1.select(1, 0)
             vmap_body_0 = self.vmap_body_0
             vmap_proxy = torch.func.vmap(vmap_body_0, (1, 1), 0, 'error');  vmap_body_0 = None
-            call = vmap_proxy.__call__(child, child_4);  vmap_proxy = child = child_4 = None
+            call = vmap_proxy.__call__(child, child_1);  vmap_proxy = child = child_1 = None
             return call
 
         class GraphModule(torch.nn.Module):
-            def forward(self, child_5, child_6):
-                add = child_5 + child_6;  child_5 = child_6 = None
+            def forward(self, select_2, select_3):
+                add = select_2 + select_3;  select_2 = select_3 = None
                 return add
 """,
         )
@@ -2980,25 +2938,25 @@
         _check_randomness_arg = torch._functorch.vmap._check_randomness_arg('error')
         _check_randomness_arg_1 = torch._functorch.vmap._check_randomness_arg('error')
 
-        child_1 = child.select(0, 0)
+        select = child.select(0, 0)
         vmap_body_1 = self.vmap_body_1
         vmap_proxy = torch.func.vmap(vmap_body_1, (0, None), 0, 'error');  vmap_body_1 = None
         call = vmap_proxy.__call__(child, l_x_);  vmap_proxy = child = l_x_ = None
         return (call,)
 
     class GraphModule(torch.nn.Module):
-        def forward(self, child_1, l_x_):
-            child = child_1
-
-            child_2 = child.select(0, 0)
+        def forward(self, select, l_x_):
+            child = select
+
+            select_1 = child.select(0, 0)
             vmap_body_0 = self.vmap_body_0
             vmap_proxy = torch.func.vmap(vmap_body_0, (0, None), 0, 'error');  vmap_body_0 = None
             call = vmap_proxy.__call__(child, l_x_);  vmap_proxy = child = l_x_ = None
             return call
 
         class GraphModule(torch.nn.Module):
-            def forward(self, child_2, l_x_):
-                mul = l_x_ * child_2;  l_x_ = child_2 = None
+            def forward(self, select_1, l_x_):
+                mul = l_x_ * select_1;  l_x_ = select_1 = None
                 return mul
 """,
         )
@@ -3025,7 +2983,7 @@
 
         _check_randomness_arg = torch._functorch.vmap._check_randomness_arg('error')
 
-        child_1 = child.select(0, 0)
+        select = child.select(0, 0)
         vmap_body_0 = self.vmap_body_0
         vmap_proxy = torch.func.vmap(vmap_body_0, (0,), 0, 'error');  vmap_body_0 = None
         call = vmap_proxy.__call__(child);  vmap_proxy = child = None
@@ -3034,9 +2992,9 @@
         return (getitem, getitem_1)
 
     class GraphModule(torch.nn.Module):
-        def forward(self, child_1):
-            sum_1 = child_1.sum(0)
-            sum_2 = child_1.sum(1);  child_1 = None
+        def forward(self, select):
+            sum_1 = select.sum(0)
+            sum_2 = select.sum(1);  select = None
             return (sum_1, sum_2)
 """,
         )
@@ -3063,7 +3021,7 @@
 
         _check_randomness_arg = torch._functorch.vmap._check_randomness_arg('error')
 
-        child_1 = child.select(0, 0)
+        select = child.select(0, 0)
         vmap_body_0 = self.vmap_body_0
         vmap_proxy = torch.func.vmap(vmap_body_0, (0,), (1, 0), 'error');  vmap_body_0 = None
         call = vmap_proxy.__call__(child);  vmap_proxy = child = None
@@ -3072,9 +3030,9 @@
         return (getitem, getitem_1)
 
     class GraphModule(torch.nn.Module):
-        def forward(self, child_1):
-            sum_1 = child_1.sum(0)
-            sum_2 = child_1.sum(1);  child_1 = None
+        def forward(self, select):
+            sum_1 = select.sum(0)
+            sum_2 = select.sum(1);  select = None
             return (sum_1, sum_2)
 """,
         )
@@ -3102,7 +3060,7 @@
 
         _check_randomness_arg = torch._functorch.vmap._check_randomness_arg('error')
 
-        child_1 = child.select(0, 0)
+        select = child.select(0, 0)
         vmap_body_0 = self.vmap_body_0
         vmap_proxy = torch.func.vmap(vmap_body_0, (0,), (1, 0), 'error');  vmap_body_0 = None
         call = vmap_proxy.__call__(child);  vmap_proxy = child = None
@@ -3111,9 +3069,9 @@
         return (getitem, getitem_1)
 
     class GraphModule(torch.nn.Module):
-        def forward(self, child_1):
-            sum_1 = child_1.sum(0)
-            sum_2 = child_1.sum(1);  child_1 = None
+        def forward(self, select):
+            sum_1 = select.sum(0)
+            sum_2 = select.sum(1);  select = None
             return (sum_1, sum_2)
 """,
         )
@@ -3135,9 +3093,6 @@
         )
         self.assertEqual(actual, expected)
 
-    # Pushed the error further.
-    # Ref: https://github.com/pytorch/pytorch/pull/107618
-    @unittest.expectedFailure
     def test_vmap_pytree_inputs(self):
         counters.clear()
         x = torch.ones(2, 3)
