from dataclasses import dataclass

import torch
import torch._subclasses.functional_tensor
import torch.fx.traceback as fx_traceback

import torch.utils._pytree as pytree

from torch._C import DispatchKey
from torch._functorch.utils import exposed_in

from torch._higher_order_ops.utils import autograd_not_implemented
from torch._ops import HigherOrderOperator
from torch._subclasses.fake_tensor import FakeTensorMode
from torch.fx.experimental.proxy_tensor import (
    disable_proxy_modes_tracing,
    make_fx,
    ProxyTorchDispatchMode,
    track_tensor_tree,
)
from torch.fx.passes.shape_prop import _extract_tensor_metadata
from torch.multiprocessing.reductions import StorageWeakRef
from torch.utils._python_dispatch import _get_current_dispatch_mode


@dataclass
class UnsupportedAliasMutationException(RuntimeError):
    reason: str


@exposed_in("torch")
def cond(pred, true_fn, false_fn, operands):
    r"""
    Conditionally applies `true_fn` or `false_fn`.

    .. warning::
        `torch.cond` is a prototype feature in PyTorch. It has limited support for input and output types and
        doesn't support training currently. Please look forward to a more stable implementation in a future version of PyTorch.
        Read more about feature classification at: https://pytorch.org/blog/pytorch-feature-classification-changes/#prototype

    `cond` is structured control flow operator. That is, it is like a Python if-statement,
    but has restrictions on `true_fn`, `false_fn`, and `operands` that enable it to be
    capturable using torch.compile and torch.export.

    Assuming the constraints on `cond`'s arguments are met, `cond` is equivalent to the following::

        def cond(pred, true_branch, false_branch, operands):
            if pred:
                return true_branch(*operands)
            else:
                return false_branch(*operands)

    Args:
        pred (Union[bool, torch.Tensor]): A boolean expression or a tensor with one element,
          indicating which branch function to apply.

        true_fn (Callable): A callable function (a -> b) that is within the
          scope that is being traced.

        false_fn (Callable): A callable function (a -> b) that is within the
          scope that is being traced. The true branch and false branch must
          have consistent input and outputs, meaning the inputs have to be
          the same, and the outputs have to be the same type and shape.

        operands (Tuple[torch.Tensor]): A tuple of inputs to the true/false functions.

    Example::

        def true_fn(x: torch.Tensor):
            return x.cos()
        def false_fn(x: torch.Tensor):
            return x.sin()
        return cond(x.shape[0] > 4, true_fn, false_fn, (x,))

    Restrictions:
        - The conditional statement (aka `pred`) must meet one of the following constraints:

          - It's a `torch.Tensor` with only one element, and torch.bool dtype

          - It's a boolean expression, e.g. `x.shape[0] > 10` or `x.dim() > 1 and x.shape[1] > 10`

        - The branch function (aka `true_fn`/`false_fn`) must meet all of the following constraints:

          - The function signature must match with operands.

          - The function must return a tensor with the same metadata, e.g. shape,
            dtype, etc.

          - The function cannot have in-place mutations on inputs or global variables.
            (Note: in-place tensor operations such as `add_` for intermediate results
            are allowed in a branch)

    .. warning::
        Temporal Limitations:

        - `cond` only supports **inference** right now. Autograd will be supported in the future.

        - The **operands** must be a **tuple of tensors**. Pytree of tensors will be supported in the future.

        - The **output** of branches must be a **single Tensor**. Pytree of tensors will be supported in the future.

    """

    if torch._dynamo.is_compiling():
        return cond_op(pred, true_fn, false_fn, operands)

    def _validate_input(pred, true_fn, false_fn, operands):
        if not isinstance(pred, (bool, torch.Tensor, torch.SymBool)):
            raise RuntimeError(f"Expected pred to be bool or tensor, but got {pred}.")

        if isinstance(pred, torch.Tensor) and pred.numel() != 1:
            raise RuntimeError(
                f"Expected pred to be bool or single-element tensor, but got {pred}."
            )

        if not callable(true_fn) or not callable(false_fn):
            raise RuntimeError("Expect both branches to be callbale.")

        if not isinstance(operands, (tuple, list)) or any(
            not isinstance(t, torch.Tensor) for t in operands
        ):
            raise RuntimeError(
                f"Expect operands to be a tuple of Tensors, but got {operands}."
            )

    _validate_input(pred, true_fn, false_fn, operands)

    if not torch._dynamo.is_dynamo_supported():
        raise RuntimeError("torch.cond requires dynamo support.")

<<<<<<< HEAD
    with disable_cache_limit():
        return torch.compile(cond_op, backend="eager", fullgraph=True)(
            pred, true_fn, false_fn, operands
        )
=======
    with _set_compilation_env():
        with torch._dynamo.utils.disable_cache_limit():
            return torch.compile(cond_op, backend="eager", fullgraph=True)(
                pred, true_fn, false_fn, operands
            )
>>>>>>> 1f79c422


"""
We're going to define a `cond_op` operation.
In order to do this, we need implementations for each of the dispatch keys.
"""
cond_op = HigherOrderOperator("cond")


def _maybe_run_with_interpreter(fn):
    maybe_interpreted_fn = fn
    if isinstance(fn, torch.fx.GraphModule) and fx_traceback.has_preserved_node_meta():
        # Running graph with interpreter is needed for propagating the stack_trace
        def graph_with_interpreter(*args):
            with fx_traceback.preserve_node_meta():
                return torch.fx.Interpreter(fn).run(*args)

        maybe_interpreted_fn = graph_with_interpreter
    return maybe_interpreted_fn


def trace_cond(proxy_mode, func_overload, pred, true_fn, false_fn, operands):
    assert isinstance(
        operands, (list, tuple)
    ), "Cond operands must be a list or tuple of tensors"
    assert all(
        isinstance(o, torch.Tensor) for o in operands
    ), "Cond operands must be a list of tensors"

    pre_dispatch = getattr(proxy_mode, "pre_dispatch", False)

    with disable_proxy_modes_tracing():
        true_graph = make_fx(
            _maybe_run_with_interpreter(true_fn), pre_dispatch=pre_dispatch
        )(*operands)
        false_graph = make_fx(
            _maybe_run_with_interpreter(false_fn), pre_dispatch=pre_dispatch
        )(*operands)

    true_outs = []
    false_outs = []
    for node in true_graph.graph.nodes:
        if node.op == "output":
            true_outs.extend(node.args)

    for node in false_graph.graph.nodes:
        if node.op == "output":
            false_outs.extend(node.args)

    flat_true_outs, _ = pytree.tree_flatten(true_outs)
    flat_false_outs, _ = pytree.tree_flatten(false_outs)
    if len(flat_true_outs) != len(flat_false_outs):
        raise torch._dynamo.exc.CondOpArgsMismatchError(
            f"Expected to return same number of outputs but got:"
            f"\n  {true_fn.__name__} returns {len(flat_true_outs)} item(s)"
            f"\n  {false_fn.__name__} returns {len(flat_false_outs)} item(s)"
        )

    for i in range(0, len(flat_true_outs)):
        true_out = flat_true_outs[i]
        false_out = flat_false_outs[i]
        if true_out.meta["tensor_meta"] != false_out.meta["tensor_meta"]:
            raise torch._dynamo.exc.CondOpArgsMismatchError(
                f"Expected each tensor to have same metadata but got:"
                f"\n  {true_fn.__name__} returns {true_out.meta['tensor_meta']}"
                f"\n  {false_fn.__name__} returns {false_out.meta['tensor_meta']}"
            )

    # There are probably better ways - I know that create_arg has some self incrementing name
    # magic to it, but since we explicitly have to get the name for register_module,
    # I was not sure how to do that. This kinda simulates it.
    next_name = None
    i = 0
    while not next_name:
        candidate = f"true_graph_{i}"
        if hasattr(proxy_mode.tracer.root, candidate):
            i += 1
        else:
            next_name = candidate

    true_name = next_name
    false_name = f"false_graph_{i}"
    assert not hasattr(proxy_mode.tracer.root, false_name)

    proxy_mode.tracer.root.register_module(true_name, true_graph)
    proxy_mode.tracer.root.register_module(false_name, false_graph)

    args = (pred, true_graph, false_graph, operands)

    proxy_args = pytree.tree_map(proxy_mode.tracer.unwrap_proxy, args)

    out_proxy = proxy_mode.tracer.create_proxy(
        "call_function", func_overload, proxy_args, {}, name="conditional"
    )

    # At this point, we're *guaranteed* that whether an output came from the
    # true or false branch is indistinguishable. So, as this is just for tracing
    # purposes, choose the true branch.

    # TODO: Uhh.... it shouldn't matter, but changing this to true_fn results in
    # a FakeTensorMode error :
    # `Current active mode <class 'torch._subclasses.fake_tensor.FakeTensorMode'> not registered`
    # TODO Sometimes the operands are not completely FakeTensor, something seems went wrong in
    # dynamo? Because of that it runs real computation sometimes and re-triggering downstream dispatch keys.
    out = false_fn(*operands)

    return track_tensor_tree(out, out_proxy, constant=None, tracer=proxy_mode.tracer)


@cond_op.py_impl(DispatchKey.CompositeExplicitAutograd)
def cond_op_dense(pred, true_fn, false_fn, operands):
    mode = _get_current_dispatch_mode()
    assert mode is None, "Mode should never be enabled for CPU/CUDA key"
    if pred:
        return true_fn(*operands)
    else:
        return false_fn(*operands)


cond_op.py_impl(DispatchKey.Autograd)(
    autograd_not_implemented(cond_op, deferred_error=True)
)


@cond_op.py_impl(ProxyTorchDispatchMode)
def inner(mode, pred, true_fn, false_fn, operands):
    if mode.enable_tracing:
        return trace_cond(mode, cond_op, pred, true_fn, false_fn, operands)
    else:
        return cond_op(pred, true_fn, false_fn, operands)


@cond_op.py_impl(FakeTensorMode)
def cond_fake_tensor_mode(mode, pred, true_fn, false_fn, operands):
    with mode:
        true_outs = true_fn(*operands)
        flat_true_outs, _ = pytree.tree_flatten(true_outs)
        flat_false_outs, _ = pytree.tree_flatten(false_fn(*operands))
    if len(flat_true_outs) != len(flat_false_outs):
        raise RuntimeError("Unmatched number of outputs from cond() branches.")

    for true_out, false_out in zip(flat_true_outs, flat_false_outs):
        true_meta = _extract_tensor_metadata(true_out)
        false_meta = _extract_tensor_metadata(false_out)
        if true_meta != false_meta:
            raise torch._dynamo.exc.CondOpArgsMismatchError(
                f"Expected each tensor to have same metadata but got:"
                f"\n  {true_fn.__name__} returns {true_meta}"
                f"\n  {false_fn.__name__} returns {false_meta}"
            )
    return true_outs


def _has_potential_branch_input_mutation(branch, inputs):
    """
    Dispatch-trace the branch with inputs and check if
    producing graph has mutable op on the input. This is
    bit restrictive as the branch must be traceable.
    """
    try:
        gm = make_fx(branch)(*inputs)
    except UnsupportedAliasMutationException:
        # this can happen when nested cond_op is
        # functionalized
        return True
    except Exception as e:
        raise e

    def _detect_input_mutation(gm):
        input_nodes = set()
        for node in gm.graph.nodes:
            if node.op == "placeholder":
                input_nodes.add(node)
            if node.op == "call_function":
                target = node.target
                if (
                    isinstance(target, torch._ops.OpOverload)
                    and target._schema.is_mutable
                ):
                    for arg in node.args:
                        if arg in input_nodes:
                            return True

        for _, module in gm.named_children():
            if isinstance(module, torch.fx.GraphModule):
                if _detect_input_mutation(module):
                    return True

        return False

    return _detect_input_mutation(gm)


def _has_potential_branch_input_alias(branch, inputs):
    """
    Dispatch-trace the branch with inputs and check if
    producing graph has output aliasing the branch input. This is
    bit restrictive as the branch must be traceable.
    """
    try:
        gm = make_fx(branch)(*inputs)

    except UnsupportedAliasMutationException:
        # this can happen when nested cond_op is
        # functionalized
        return True
    except Exception as e:
        raise e

    def _detect_input_alias(gm):
        input_storages = set()
        for node in gm.graph.nodes:
            # We need to check existence of "val" because we reuse the logic here
            # for map operator, where num_mapped_args is a scalar
            # and doesn't have a "val" meta.
            if node.op == "placeholder" and "val" in node.meta:
                input_storages.add(StorageWeakRef(node.meta["val"]._typed_storage()))
            if node.op == "output":

                def check_alias(out):
                    if out is not None and "val" in out.meta:
                        out_storage = StorageWeakRef(out.meta["val"]._typed_storage())
                        return out_storage in input_storages
                    return False

                if any(pytree.tree_flatten(pytree.tree_map(check_alias, node.args))[0]):
                    return True

        for _, module in gm.named_children():
            if isinstance(module, torch.fx.GraphModule) and _detect_input_alias(module):
                return True

        return False

    return _detect_input_alias(gm)


@cond_op.py_functionalize_impl
def cond_func(ctx, pred, true_fn, false_fn, inputs):
    unwrapped_inputs = ctx.unwrap_tensors(inputs)
    unwrapped_pred = ctx.unwrap_tensors(pred)
    with ctx.redispatch_to_next():
        functional_true = ctx.functionalize(true_fn)
        functional_false = ctx.functionalize(false_fn)
        for branch in [functional_true, functional_false]:
            if _has_potential_branch_input_mutation(branch, unwrapped_inputs):
                raise UnsupportedAliasMutationException(
                    "One of torch.cond branch might be modifying the input!"
                )
        for branch in [true_fn, false_fn]:
            if _has_potential_branch_input_alias(branch, unwrapped_inputs):
                raise UnsupportedAliasMutationException(
                    "One of torch.cond branch might be aliasing the input!"
                )

        cond_return = cond_op(
            unwrapped_pred, functional_true, functional_false, unwrapped_inputs
        )
        return ctx.wrap_tensors(cond_return)<|MERGE_RESOLUTION|>--- conflicted
+++ resolved
@@ -128,18 +128,10 @@
     if not torch._dynamo.is_dynamo_supported():
         raise RuntimeError("torch.cond requires dynamo support.")
 
-<<<<<<< HEAD
-    with disable_cache_limit():
+    with torch._dynamo.utils.disable_cache_limit():
         return torch.compile(cond_op, backend="eager", fullgraph=True)(
             pred, true_fn, false_fn, operands
         )
-=======
-    with _set_compilation_env():
-        with torch._dynamo.utils.disable_cache_limit():
-            return torch.compile(cond_op, backend="eager", fullgraph=True)(
-                pred, true_fn, false_fn, operands
-            )
->>>>>>> 1f79c422
 
 
 """
