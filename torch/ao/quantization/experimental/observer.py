"""
This module implements nonuniform observers used to collect statistics about
the values observed during calibration (PTQ) or training (QAT).
"""

import torch
<<<<<<< HEAD
import itertools
import math
=======
>>>>>>> 7f0d1c73
from torch.ao.quantization.observer import ObserverBase

# TODO: Consider adding NonUniformQuantizationObserverBase class
# when more than one non-uniform method is implemented

class APoTObserver(ObserverBase):
    alpha = 0
    gamma = 0
    level_indices = torch.Tensor()

    def __init__(
        self,
<<<<<<< HEAD
        signed: bool,
        min_val=None,
            max_val=None) -> Tuple[float, torch.Tensor, torch.Tensor]:
        # compute alpha
        if max_val:
            self.alpha = max_val.item()

        # check for valid inputs of b, k
        assert(self.k and self.k != 0)
        assert(self.b % self.k == 0)

        # compute n and store as member variable
        self.n = self.b // self.k

        # store a tensor of subtensors (all levels)
        p_all = []

        # create levels
        for i in range(0, self.n):
            p_curr = torch.tensor([0])

            for j in range(0, 2 ** (self.k - 1) + 1):
                curr_ele = 2 ** (- (i + j * self.n))
                p_append = torch.tensor([curr_ele])
                p_curr = torch.cat((p_curr, p_append))
                # introduce signed numbers
                if signed:
                    p_curr = torch.cat((p_curr, torch.tensor([-curr_ele])))

            if signed:
                # sort tensor in reverse order before adding to list if signed
                sorted, indices = torch.sort(p_curr, descending=True)
                p_all.append(sorted)
            else:
                p_all.append(p_curr)

        # gamma calculation:
        # loop through all tensors, add element at index 1 for each tensor
        p_sum = 0.0
        for tens in p_all:
            p_sum += float(tens[1])

        # assign gamma
        self.gamma = self.alpha / p_sum

        # calculate cartesian product
        cartesian_product = list(itertools.product(*p_all))

        quantization_levels_list = []

        # calculate sum of each row
        for row in cartesian_product:
            sum = 0
            for ele in row:
                sum += ele
            quantization_levels_list.append(sum)

        quantization_levels_gamma = [self.gamma * ele for ele in quantization_levels_list]
        quantization_levels = torch.tensor(quantization_levels_gamma)
        level_indices = torch.tensor([])
        quantization_levels, level_indices = quantization_levels.sort()

        return (self.gamma, quantization_levels, level_indices)

    def float_to_apot(self, x, levels, indices):
        levels_lst = list(levels)
        indices_lst = list(indices)

        min_delta = math.inf
        best_idx = 0

        for level, idx in zip(levels_lst, indices_lst):
            cur_delta = abs(level - x)
            if cur_delta < min_delta:
                min_delta = cur_delta
                best_idx = idx

        return best_idx

    def apot_to_float(self, x_apot, levels, indices):
        idx = list(indices).index(x_apot)
        return levels[idx]

class APoTObserver(NonUniformQuantizationObserverBase):
    def __init__(
        self,
        min_val=None,
        max_val=None,
        b=0,
            k=0) -> None:
        super(APoTObserver, self).__init__(min_val, max_val, b, k)

    def calculate_qparams(self, signed):
        return self._calculate_qparams(signed, self.min_val, self.max_val)

    def _calculate_qparams(self, signed, min_val, max_val):
        return super(APoTObserver, self)._calculate_qparams(signed, min_val, max_val)
=======
        min_val: torch.Tensor,
        max_val: torch.Tensor,
        level_indices: torch.Tensor,
            b: int,
            k: int) -> None:
        super().__init__

    def calculate_qparams(self):
        return self._calculate_qparams()

    def _calculate_qparams(self):
        raise NotImplementedError
>>>>>>> 7f0d1c73

    def forward(self, x_orig):
        pass<|MERGE_RESOLUTION|>--- conflicted
+++ resolved
@@ -4,30 +4,47 @@
 """
 
 import torch
-<<<<<<< HEAD
 import itertools
 import math
-=======
->>>>>>> 7f0d1c73
+import matplotlib.pyplot as plt
 from torch.ao.quantization.observer import ObserverBase
 
-# TODO: Consider adding NonUniformQuantizationObserverBase class
-# when more than one non-uniform method is implemented
-
 class APoTObserver(ObserverBase):
-    alpha = 0
-    gamma = 0
-    level_indices = torch.Tensor()
+    max_val: float
+    b: int
+    k: int
+    n: int
+    alpha: float
+    gamma: float
+    level_indices: torch.Tensor
 
     def __init__(
         self,
-<<<<<<< HEAD
-        signed: bool,
-        min_val=None,
-            max_val=None) -> Tuple[float, torch.Tensor, torch.Tensor]:
+        max_val,
+        b,
+        k,
+            dtype=torch.quint8) -> None:
+        super().__init__(dtype)
+        self.max_val = max_val
+        self.b = b
+        self.k = k
+
+    def calculate_qparams(self, signed):
+        return self._calculate_qparams(signed)
+
+    r""" Calculates nonuniform quantization parameters given min and max value tensors.
+    Parameters calculated according to APoT paper: https://arxiv.org/pdf/1909.13144.pdf
+    Args:
+        max_val: maximum values per channel
+        signed: specifies whether to include signed values in quantization level calculations
+    Returns:
+        gamma: gamma quantization parameter, defined to ensure that alpha is the maximum of the range
+        quantization_levels: non-uniform quantization levels
+        level_indices: int representation of quantization_levels indices
+    """
+    def _calculate_qparams(self, signed):
         # compute alpha
-        if max_val:
-            self.alpha = max_val.item()
+        self.alpha = self.max_val
 
         # check for valid inputs of b, k
         assert(self.k and self.k != 0)
@@ -59,10 +76,16 @@
                 p_all.append(p_curr)
 
         # gamma calculation:
-        # loop through all tensors, add element at index 1 for each tensor
+        # loop through all tensors
+        # if signed, add element at index 0 for each tensor
+        # else, add element at index 1 for each tensor
+        # gamma defined to ensure alpha is at max of range
         p_sum = 0.0
         for tens in p_all:
-            p_sum += float(tens[1])
+            if signed:
+                p_sum += float(tens[0])
+            else:
+                p_sum += float(tens[1])
 
         # assign gamma
         self.gamma = self.alpha / p_sum
@@ -82,57 +105,50 @@
         quantization_levels_gamma = [self.gamma * ele for ele in quantization_levels_list]
         quantization_levels = torch.tensor(quantization_levels_gamma)
         level_indices = torch.tensor([])
-        quantization_levels, level_indices = quantization_levels.sort()
+        quantization_levels, self.level_indices = quantization_levels.sort()
 
-        return (self.gamma, quantization_levels, level_indices)
-
-    def float_to_apot(self, x, levels, indices):
-        levels_lst = list(levels)
-        indices_lst = list(indices)
-
-        min_delta = math.inf
-        best_idx = 0
-
-        for level, idx in zip(levels_lst, indices_lst):
-            cur_delta = abs(level - x)
-            if cur_delta < min_delta:
-                min_delta = cur_delta
-                best_idx = idx
-
-        return best_idx
-
-    def apot_to_float(self, x_apot, levels, indices):
-        idx = list(indices).index(x_apot)
-        return levels[idx]
-
-class APoTObserver(NonUniformQuantizationObserverBase):
-    def __init__(
-        self,
-        min_val=None,
-        max_val=None,
-        b=0,
-            k=0) -> None:
-        super(APoTObserver, self).__init__(min_val, max_val, b, k)
-
-    def calculate_qparams(self, signed):
-        return self._calculate_qparams(signed, self.min_val, self.max_val)
-
-    def _calculate_qparams(self, signed, min_val, max_val):
-        return super(APoTObserver, self)._calculate_qparams(signed, min_val, max_val)
-=======
-        min_val: torch.Tensor,
-        max_val: torch.Tensor,
-        level_indices: torch.Tensor,
-            b: int,
-            k: int) -> None:
-        super().__init__
-
-    def calculate_qparams(self):
-        return self._calculate_qparams()
-
-    def _calculate_qparams(self):
-        raise NotImplementedError
->>>>>>> 7f0d1c73
+        return (self.gamma, quantization_levels, self.level_indices)
 
     def forward(self, x_orig):
-        pass+        r"""Records the running maximum of ``x``."""
+        max_val = self.max_val
+        return x_orig
+
+    def quant_levels_visualization(self, obs_result, filename):
+        xs = [float(x) / 1000.0 for x in range(1000)]
+        ys = [apot_to_float(float_to_apot(x, obs_result[1], obs_result[2]),
+                            obs_result[1], obs_result[2]).item() for x in xs]
+
+        f = plt.figure(figsize=(15, 10))
+
+        plt.plot(xs, ys)
+        plt.title("APoT Quantization Plot")
+        plt.xlabel("Full Precision")
+        plt.ylabel("Quantized")
+        filestr = "pytorch/test/quantization/core/experimental/plots/" + filename
+        plt.savefig(filestr)
+
+r"""Converts floating point input into int4 APoT2 number
+    based on quantization levels
+"""
+def float_to_apot(x, levels, indices):
+    levels_lst = list(levels)
+    indices_lst = list(indices)
+
+    min_delta = math.inf
+    best_idx = 0
+
+    for level, idx in zip(levels_lst, indices_lst):
+        cur_delta = abs(level - x)
+        if cur_delta < min_delta:
+            min_delta = cur_delta
+            best_idx = idx
+
+    return best_idx
+
+r"""Converts int4 APoT2 input into floating point number
+based on quantization levels
+"""
+def apot_to_float(x_apot, levels, indices):
+    idx = list(indices).index(x_apot)
+    return levels[idx]