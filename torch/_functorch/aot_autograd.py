import collections
import dataclasses
import itertools
import logging
import warnings
import pprint
from contextlib import contextmanager, nullcontext
from dataclasses import dataclass
from enum import Enum
from functools import partial, wraps
from typing import Any, Callable, Dict, List, Optional, Set, Tuple, Union, NewType
from unittest.mock import patch

from torch.fx.experimental.proxy_tensor import make_fx

import torch
import torch.fx.traceback as fx_traceback
import torch.nn as nn
import torch.utils._pytree as pytree
import torch.utils.dlpack
from torch import Tensor
from torch._subclasses.meta_utils import safe_is_leaf
from torch._dispatch.python import enable_python_dispatcher
from torch._dynamo import compiled_autograd
from torch._dynamo.utils import dynamo_timed, lazy_format_graph_code, preserve_rng_state
from torch._guards import detect_fake_mode, tracing
from torch._prims_common import CUDARngStateHelper
from torch._logging import getArtifactLogger
from torch._subclasses import FakeTensor, FakeTensorMode
from torch._subclasses.fake_tensor import is_fake
from torch._subclasses.functional_tensor import FunctionalTensor, FunctionalTensorMode
from torch.fx import immutable_collections, Interpreter
from torch.fx.experimental.proxy_tensor import is_sym_node, py_sym_types
from torch.fx.experimental.symbolic_shapes import (
    ShapeEnv, is_concrete_int, fx_placeholder_vals, definitely_true, definitely_false, sym_eq
)
from torch.multiprocessing.reductions import StorageWeakRef
from torch.nn.utils import stateless
from torch.utils._python_dispatch import is_traceable_wrapper_subclass, transform_subclass
from torch._decomp.decompositions_for_rng import PhiloxStateTracker, rng_decompositions
from . import config
from .partitioners import default_partition
from torch._guards import TracingContext, DuplicateInputs, Source


original_zip = zip

def strict_zip(*iterables, strict=True, **kwargs):
    if not strict:
        return original_zip(*iterables, **kwargs)

    shortest_length = min(len(it) for it in iterables)
    for iterable in iterables:
        if len(iterable) != shortest_length:
            raise ValueError("The iterables have different lengths and strict mode is enabled.")

    return original_zip(*iterables, **kwargs)

zip = strict_zip

log = logging.getLogger(__name__)
aot_joint_log = getArtifactLogger(__name__, "aot_joint_graph")
aot_graphs_log = getArtifactLogger(__name__, "aot_graphs")

MutationType = Enum(
    "MutationType", ("none", "metadata_only", "data", "data_and_metadata")
)
OutputType = Enum(
    "OutputType", (
        # output is not an alias
        "non_alias",
        # output aliases an input
        "alias_of_input",
        # output **is** an input tensor
        "is_input",
        # output has a ._base tensor, which is a graph intermediate.
        # We need to return its ._base as a graph output,
        # so its requires_grad info is populated correctly.
        # Instructs the runtime code to regenerate the current output
        # from a base tensor, graph_intermediates[base_idx]
        "alias_of_intermediate_save_as_output",
        # Same as above; but we don't need to explicitly add its ._base
        # as a graph output, because it already **is** a graph output.
        "alias_of_intermediate",
        # Same as above; but the output's ._base is **already** a user output.
        # Instructs the runtime code to regenerate the current output from
        # a base tensor, user_outputs[base_idx]
        "alias_of_intermediate_base_is_user_output",
        # See Note [Intermediate Bases Optimization]
        "unsafe_view_alias",
        # output is an alias, but has a custom autograd.Function backward.
        # In this case, we don't want to do view-replay, since we won't be able to replay the custom function.
        # Instead, we'll treat this output "normally", and trace its backward into the graph.
        "custom_function_view",
    )
)

pytree._register_pytree_node(
    immutable_collections.immutable_list,
    lambda x: (list(x), None),
    lambda x, c: immutable_collections.immutable_list(x),
)
pytree._register_pytree_node(
    immutable_collections.immutable_dict,
    lambda x: (list(x.values()), list(x.keys())),
    lambda x, c: immutable_collections.immutable_dict(
        dict(zip(c, x))
    ),
)

def partial_asdict(obj: Any) -> Any:
    if dataclasses.is_dataclass(obj):
        return {field.name: getattr(obj, field.name) for field in dataclasses.fields(obj)}
    elif isinstance(obj, (list, tuple)):
        return obj.__class__([partial_asdict(item) for item in obj])
    elif isinstance(obj, dict):
        return {k: partial_asdict(v) for k, v in obj.items()}
    else:
        return obj

aten = torch.ops.aten

# This global counter increments every time we compile a graph with
# AOTAutograd.  You can use this to correlate runtime error messages
# with compile time (e.g., if you get an error at runtime saying
# compiled graph 3 failed, you can set a breakpoint at compile time
# for this graph number to investigate further at compile time.)
#
# NB: this is different from get_aot_compilation_context, which tracks
# each underlying graph that is compiled.  In contrast, AOT_COUNTER
# corresponds to top-level invocations of aot_module/aot_function;
# one counter is allocated per entire compiled block (but this block
# may involve compiling multiple subgraphs; e.g., for forwards/backwards)
AOT_COUNTER = itertools.count()

KNOWN_TYPES = tuple(
    [torch.Tensor, int, str, float, bool, type(None)] + list(py_sym_types)
)

# Set up hooks so that during backward the fx's stack_trace is properly set
callback_set = False

def setup_stacktrace_preservation_hooks(roots: List):
    def iter_graph(roots):
        if not roots:
            return
        seen = set()
        q = collections.deque()
        for node in roots:
            if node is not None:
                seen.add(node)
                q.append(node)

        while q:
            node = q.popleft()
            for fn, _idx in node.next_functions:
                if fn in seen or fn is None:
                    continue
                seen.add(fn)
                q.append(fn)

            yield node

    def get_callback(saved_stack_):
        def callback():
            global callback_set
            fx_traceback.set_stack_trace(saved_stack_)
            callback_set = False

        return callback

    def get_prehook(stack_, seq_nr):
        def prehook(grad_output):
            global callback_set

            if not callback_set:
                torch.autograd.variable.Variable._execution_engine.queue_callback(
                    get_callback(fx_traceback.format_stack())
                )
                callback_set = True

            fx_traceback.set_stack_trace(stack_)
            fx_traceback.set_grad_fn_seq_nr(seq_nr)

        return prehook

    def get_posthook(special_stack_, seq_nr):
        def posthook(grad_input, grad_output):
            fx_traceback.set_stack_trace(special_stack_)
            fx_traceback.reset_grad_fn_seq_nr()

        return posthook

    for node in iter_graph(roots):
        forward_node_stack = node.metadata.get("traceback_", [])
        node.register_prehook(get_prehook(forward_node_stack,
                              node._sequence_nr()))

        special_stack = forward_node_stack.copy()
        special_stack.append(
            "Gradient addition node due to multiple use of tensor around:"
        )
        node.register_hook(get_posthook(special_stack, node._sequence_nr()))


# ~~~~~~~~~~~~~~~~~~~~~~~~~~~~~~~~~~~~~~~~~~~~~~~~~~~~~~~~~~~~~~~~~~~~~~~~~~~~~~~~~~~~~~~~~~~~~~~~~~~~~~~~~~~~~~~~~~~~~
# ~~~~~~~~~~~~~~~~~~~~~~~~~~~~~~~~~~~~~~~~~~~~~~~~~~~~~~~~~~~~~~~~~~~~~~~~~~~~~~~~~~~~~~~~~~~~~~~~~~~~~~~~~~~~~~~~~~~~~
#
# AOT Autograd contains a pretty non-trivial amount of logic to handle edge cases around aliasing and mutation
# that are external to the graph (they show up as side effects in some way when you run the graph).
#
# Take a look at `test_aotdispatch.py TestAOTAutograd.test_input_mutation*` tests for some examples functions
# and what they're compiled graphs looks like.
# Below is a very long comment detailing several edge cases, and showing how AOT Autograd handles them.
#
# Note [AOT Autograd: input data mutations]
#
# If we compile a function that mutates inputs, then those input mutations are real side effects
# that a user expects to see after running the compiled graph.
# However, the graph that we want to send to a backend needs to be *entirely* functional.
# The way we reconcile this difference is that we remove the mutations completely from the graph that we compile
# but we update the graph to return (updated_inputs, user_outputs).
# In the epilogue that runs after the compiled graph is executed, we copy the updated inputs back to the originals.
#
# Example: original user code:
# def f(x):
#     x.mul_(2)
#     out = x.mul(3)
#     return out
#
# After AOT Autograd compiles, we end up with a:
# (a) compiled graph
# (b) autograd.Function.forward() method, that executes the compiled graph
# (c) wrapper function, that calls the autograd.Function.forward() and performs the epilogue
#
# The output of (a, b, c) are all written below.
#
# def compiled_forward_graph(x):
#     x_updated = x.mul(2)
#     out = x_updated.mul(3)
#     return x_updated, out
#
# # x_updated gets a gradient in the compiled backward
# def compiled_backward_graph(grad_x_updated, grad_out):
#     grad_x = ...
#     return grad_x
#
# def autograd.Function.forward(x):
#     x_updated, out = compiled_forward_graph(x)
#     return x_updated, out
#
# def compiled_wrapper(x):
#     x_updated, out = autograd.Function.apply(x)
#     x.copy_(x_updated)
#     return out
#
# Another important thing to note is that updated inputs (due to data mutations) *do* participate
# in the compiled backward graph! Since the compiled forward graph gets N extra outputs
# (due to updated inputs showing up as graph outputs),
# The compiled backward gets an additional N inputs.
# That way, during the x.copy_(x_updated) bit in the epilogue, gradients will flow from the updated input
# back to the original input.


# Note [AOT Autograd: input metadata mutations]
#
# For the same reason as input mutations, we also don't put input metadata mutations in the graph.
# Instead, we return the updated version of the input (a view), and mutate the input's metadata outside of the graph
#
# Example: original user code:
# def f(x):
#     x.t_()
#     out = x.mul(3)
#     return out
#
# AOT Autograd output (compiled graph, autograd.Function.forward(), wrapper function):
# def compiled_forward_graph(x):
#     x_updated = x.t()
#     out = x_updated.mul(3)
#     return x_updated, out
#
# # x_updated does *not* get a gradient in the compiled backward
# def compiled_backward_graph(grad_out):
#     grad_x = ...
#     return grad_x
#
# def autograd.Function.forward(x):
#     x_updated, out = compiled_forward_graph(x)
#     return x_updated, out
#
# def compiled_wrapper(x):
#     x_updated, out = autograd.Function.apply(x)
#     x.as_strided_(x_updated)
#     return out


# Note [AOT Autograd: outputs aliasing inputs or intermediates!]
#
# AOT Autograd needs special handling for outputs that alias graph inputs or intermediates!
# Why?
# (1) autograd.Function.forward() has a limitation, where views that returned in the forward cannot later be mutated.
# (2) views don't need to be compiled in the graph anyway - it's cheap to generate them outside of the compiled graph,
#     in an epilogue.
# For outputs that alias inputs, we do the following:
# (a) *still* return the aliased output as a graph output
# (b) In the AOT Autograd wrapper/epilogue, we don't return that aliased output. Instead, we use it to regenerate the output.
#
# For outputs that alias *intermediates*, we do the following:
# (a) Return the output in the compiled forward, **and** return it's ._base (a graph intermediates) as an output in the forward
# (b) Use (output, graph_intermediate) to regenerate the alias, and return that to the user (instead of the compiled fw output).
# You might wonder why we return the aliased output directly in the graph (and making the graph compute it),
# only to not return it and instead generate a fresh alias off of the intermediate,
# instead of (say) just storing metadata about the size/stride of the output somewhere to generate the alias. There are two reasons:
# (1) Getting the actual alias tensor allows us to use view-replay to generate the alias, instead of an as_strided() call
# (2) Inductor (and other backends) are free to change the memory format of graph outputs, if it results in better performance.
#     This can result in problems if a user later tries to .view() that output expecting it to have one set of strides,
#     when it has a different set of strides.
#     By including the view op directly in the graph, inductor takes that into account when deciding what memory format
#     the graph intermediate should be.
#
# Another important thing to note is how our traced backward() graph handles aliases.
# (this applies to outputs aliasing inputs, outputs aliasing intermediates,
#  *and* updated inputs returned in the compiled forward due to metadata-only mutations).
# Any outputs that alias (either inputs or intermediates) do NOT participate in the compiled backward graph
# It would be wasteful to include them in the compiled backward(), because we regenerate them eagerly
# at the end of the forward.
#
# Example: original user code:
# def f(x):
#     out1 = x.t()
#     intermediate = x.mul(2)
#     out2 = intermediate.view(-1)
#     return out1, out2
#
# AOT Autograd output (compiled graph, autograd.Function.forward(), wrapper function):
# def compiled_forward_graph(x):
#     out1 = x.t()
#     intermediate = x.mul(2)
#     out2 = intermediate.view(-1)
#     # the compiled graph also returns the intermediate
#     return out1, out2, intermediate
#
# # intermediate gets a gradient in the compiled backward.
# # both output aliases (out1 and out2) do not.
# def compiled_backward_graph(grad_intermediate):
#     grad_x = ...
#     return grad_x
#
# def autograd.Function.forward(x):
#     out1, out2, intermediate = compiled_forward_graph(x)
#     return out1, out2, intermediate
#
# def compiled_wrapper(x):
#     out1, out2, intermediate = autograd.Function.apply(x)
#     # regenerate out1 from the input
#     out1_regenerated = out1._view_func(x)
#     # regenerate out1 from the intermediate
#     out2_regenerated = out2._view_func(intermediate)
#     return out1_regenerated, out2_regenerated


# Note [AOT Autograd: mutations to inputs that alias other inputs]
#
# Another edge case that is (only partially) handled today is when an input is mutated, but itself aliases another input.
# AOT Autograd needs to **ensure** that functionalization knows that the two inputs are aliased to each other.
# That way, when the aliased input is accessed later in the graph, functionalization knows to "update" the alias
# given the mutation that occurred.
#
# This is handled by updating the calling convention: we create a "synthetic base" that becomes a new input
# in the compiled function, and we regenerate the original (aliased) inputs directly off of the base
# inside of the compiled function.
#
# This logic is fully encapsulated in aot_wrapper_synthetic_base()
#
# Example: original user code:
# def f(x, x_view):
#     x.mul_(2)
#     out = x * x_view
#     return out
# f(x, x.view(-1))
#
# AOT Autograd output (compiled graph, autograd.Function.forward(), wrapper function):
# def compiled_forward_graph(base)
#     x = generate_x(base)
#     x_view = generate_x_view(base)
#     x_updated = x.mul(2)
#     x_view_updated = x_updated.view(-1)
#     out = x_updated * x_view_updated
#     return x_updated, out
#
# # The calling convention change from (aliases) -> (base) happens
# # *outside* of the autograd.Function.forward().
# # That means the forward() only has 1 input (base),
# # and the backward() only has 1 output (grad_base)
# def compiled_backward_graph(grad_out):
#     grad_base = ...
#     return grad_base
#
# def autograd.Function.forward(base):
#     x_updated, out = compiled_forward_graph(base)
#     return x_updated, out
#
# # The compiled wrapper is where we create synthetic bases.
# # The info on which inputs are mutated is also tracked *before* synthetic base creation.
# def compiled_wrapper(x, x_view):
#     base = merge_view_inputs(x, x_view)
#     x_updated, out = autograd.Function.apply(base)
#     # x and x_view are aliased in eager mode, so this mutation to x will automatically affect x_view.
#     x.copy_(x_updated)
#     return out


# Note [AOT Autograd: Views to avoid tangents aliasing inputs]
#
# We view every forward output when creating out tangent tensors to handle the problematic
# case in which a subclass does extra aliasing between graph outputs/inputs in a way that
# is not visible above the sublass.
#
# Ordinarily, when constructing the joint function that we want to trace in AOTAutograd,
# we're guaranteed that the tangent tensors that we pass
# into the joint are distinct tensors from the primals. This is because when
# decide which forward outputs to create tangents for, we only create tangents
# for forward outputs that are not aliases of inputs (See Note
# [AOT Autograd: outputs aliasing inputs or intermediates!]).
#
# However, when wrapper tensor subclasses enter the picture, it is possible
# to have an output of the forward that is a subclass that is not an
# input / alias of an input, but one of its inner tensors is an alias!
# NestedTensor is an example: Performing an out-of-place pointwise op on a
# NestedTensor constructs a fresh NestedTensor that holds onto the input's
# offsets tensor directly.
#
# Having tangent tensors that are the same as the (primal) forward inputs,
# can cause problems during tracing as make_fx() will specialize on our
# duplicate inputs: If we passed in the same tensor for primals_1 and
# tangents_1 during tracing, make_fx() will happily sub out all usages of
# tangents_1 with primals_1 in the graph, which is not what we want.
#
# To work around this, we view every forward output when creating out tangent
# tensors so that tangents can never be the same as forward inputs even if
# forward inputs alias forward outputs.
#
#
# ~~~~~~~~~~~~~~~~~~~~~~~~~~~~~~~~~~~~~~~~~~~~~~~~~~~~~~~~~~~~~~~~~~~~~~~~~~~~~~~~~~~~~~~~~~~~~~~~~~~~~~~~~~~~~~~~~~~~~
# ~~~~~~~~~~~~~~~~~~~~~~~~~~~~~~~~~~~~~~~~~~~~~~~~~~~~~~~~~~~~~~~~~~~~~~~~~~~~~~~~~~~~~~~~~~~~~~~~~~~~~~~~~~~~~~~~~~~~~


# This class stores info about every user output.
@dataclass(frozen=True)
class OutputAliasInfo:
    # Tells us if this output is:
    # (1) a regular (non-aliased) output
    # (2) an alias of a forward input
    # (3) **is** a forward input (special case of "alias_of_input")
    # (4) an alias of an intermediate (aka an alias of an output of the inner traced forward)
    # (5) an alias of an intermediate, that explicitly requires returning the intermediate
    #     as a graph output
    # (6) an alias of an intermediate, where that intermediate is also a user output
    output_type: OutputType
    # The raw type of the output (torch.Tensor, SymInt, etc)
    raw_type: type
    # If (1) above, then
    # - base_idx is None
    # If (2) or (3) above, then
    # - Tells us that the base of this alias is user_fwd_input[base_idx]
    #   (This is an index into the inputs *before* we make synthetic bases)
    # If (4) or (5) above, then
    # - Tells us that the base of this alias is output_graph_intermediates[base_idx]
    #   here, this refers to the index of the *direct* traced
    # If (6) above, then:
    # - Tells us that the base of this alias is output_user_fwds[base_idx]
    #   here, this refers to the index of the *direct* traced
    base_idx: Optional[int]
    # If it is a Tensor, what the dynamic dims are (otherwise is None)
    dynamic_dims: Optional[Set[int]]
    # requires_grad
    requires_grad: bool


class MutationType(Enum):
    NOT_MUTATED = 1
    MUTATED_IN_GRAPH = 2
    MUTATED_OUT_GRAPH = 3


# This class tells us info about user inputs.
@dataclass(frozen=True)
class InputAliasInfo:
    is_leaf: bool
    mutates_data: bool
    mutates_metadata: bool
    mutations_hidden_from_autograd: bool
    requires_grad: bool
    mutation_type: MutationType


@dataclasses.dataclass
class SubclassCreationMeta:
    """
    Used for AOTDispatch.
    This dataclass gives us the information we need to reconstruct a tensor subclass
    from our flat inputs.
    Why is this important? The graph that we'd like to trace out contains flat tensor inputs,
    But the user's original model may have subclass inputs and outputs.
    So we need to wrap/unwrap subclasses as necessary to translate between the user's
    view (subclass inps/outs), and the backend compiler's view (graph with no subclass args).

    Complications arise mostly from the fact that a subclass can hold more than one inner tensor;
    So for a given subclass input/output, we need to carefully track which indices map
    to the subclass tensor in the corresponding "dense-tensor-only" graph.
    """

    # In the inner graph that only takes in dense tensor inputs,
    # this maps to the first index of "tensors that should go in this subclass wrapper"
    flat_tensor_start_idx: int
    # The number of tensors that live in this subclass wrapper
    arg_count: int
    # Stores the original subclass itself.
    # This is needed because we need the autograd metadata on the original subclass
    # (this is guaranteed to be a wrapper subclass that holds a fake tensor,
    #  so holding onto this at runtime shouldn't leak memory)
    original_subclass: torch.Tensor
    # meta and inner_keys are produced by the subclass's __tensor_flatten__.
    # We need to keep them around to plumb them into __tensor_unflatten__.
    meta: Any
    inner_keys: List[any]

    def creation_fn(self, all_args, *, is_runtime: bool):
        curr_args = all_args[self.flat_tensor_start_idx:self.flat_tensor_start_idx + self.arg_count]
        assert len(curr_args) == len(self.inner_keys), f'inner_keys: {str(self.inner_keys)}. len(curr_args): {len(curr_args)}'
        out = type(self.original_subclass).__tensor_unflatten__(dict(zip(self.inner_keys, curr_args)), self.meta)
        if not is_runtime:
            # After wrapping up the inner dense tensors into a subclass, we need to make sure that our new wrapper
            # has correct autograd metadata, since we'll be tracing through the autograd engine with the subclass.
            # We don't trace through the autograd engine at runtime though, so no need
            # to compute this extra metadata then!
            torch._mirror_autograd_meta_to(self.original_subclass, out)

        return out

    def __post_init__(self):
        # sanity assert to make sure we don't leak memory
        assert is_fake(self.original_subclass)


# This class encapsulates all aliasing + mutation info we need about the forward graph
# See a more detailed overview of the edge case handling at
# https://docs.google.com/document/d/19UoIh_SVrMy_b2Sx5ZaeOJttm6P0Qmyss2rdBuyfoic/edit
@dataclass(eq=False)
class ViewAndMutationMeta:
    # length = # user inputs
    # This gives us info about every input, and what sort of mutation happened to it (if any)
    input_info: List[InputAliasInfo]

    # length = # user outputs
    # This gives us info about every output (mostly around whether it aliases other tensors)
    output_info: List[OutputAliasInfo]

    # length = the number of intermediate bases appended as outputs to the end of the forward graph.
    # Note: this is not necessarily the same thing as:
    #   len([x for x in output_info if x.output_type == OutputType.alias_of_intermediate])
    # Because outputs might share a ._base, or an output's ._base might itself be
    # another user output (in both cases, we won't redundantly append bases to the end of the graph)
    num_intermediate_bases: int

    # For inference only: instructs us to keep data-only input mutations directly in the graph
    keep_input_mutations: int

    # length = (# inputs w data mutations) + (# user outputs that are non_aliasing tensors)
    #        + (# intermediate bases)
    # These are the FakeTensor (or potential SymInt) outputs that we traced from our
    # metadata pass of the user's forward function.
    # Their only use today is to pass them as a best-guess for tangents when tracing the joint.
    # Stashing them as part of our "metadata" makes it simpler if we want to run our analysis
    # pass once, and re-use the output throughout AOTAutograd
    traced_tangents: List[Any]

    # Each of these is a list telling us about subclasses for the inputs/outputs/grad_outs
    # They are used throughout AOTDispatch to tell us how to generate a list of subclass tensors,
    # Given a (potentially larger) list of plain torch tensors.

    # Taking subclass_inp_meta as an example:
    #   subclass_inp_meta[i] = j (an int) tells us:
    #     "The i'th user input is not a subclass, and corresponds to inputs[j] of the plain-tensor graph."
    #   subclass_inp_meta[i] = SubclassCreationMeta(flat_tensor_start_idx=3, arg_count=2)
    #     "The i'th user input is subclass holding two inner tensors, which are
    #      inputs[3] and inputs[4] of the plain-tensor graph".

    # length = # user inputs
    subclass_inp_meta: List[Union[int, SubclassCreationMeta]]
    # So, the full set of outputs to the forward graph looks something like:
    # (*mutated_inps, *user_outs, *intermediate_bases, *saved_for_bw_tensors)
    # where the first 3 of those 4 can be subclasses
    # (but not saved_for_bw tensors, since these are internal to the compiler
    # and not user visible, so there's no point in wrapping/unwrapping them at runtime).
    # This list contains subclass information on all of the fw graph outputs
    # except for saved_for_bw_tensors.
    subclass_fw_graph_out_meta: List[Union[int, SubclassCreationMeta]]
    # length = # backward graph inputs
    subclass_tangent_meta: List[Union[int, SubclassCreationMeta]]
    # TODO: we should kill this
    # (need to default it to not break internal)
    is_train: bool = False
    # We're plumbing this requires_subclass_dispatch here is because it's painful to support input mutations
    # on subclasses, and that info isn't easily available.
    requires_subclass_dispatch: bool = False

    num_symints_saved_for_bw: Optional[int] = None

    # The grad_enabled mutation that will be emitted in the runtime_wrapper epilogue
    # NOTE: AOTAutograd will assume that the ambient `is_grad_enabled` is the grad mode
    # that is intended to be in effect prior to running the graph, in keeping with
    # equivalence to eager mode. It is the responsibility of upstream graph acquisition
    # to reset the grad mode to its pre-graph value prior to calling aot_autograd.
    grad_enabled_mutation: Optional[bool] = None

    def __post_init__(self):
        mutated_inp_indices = [
            i for i, m in enumerate(self.input_info)
            if m.mutation_type in (MutationType.MUTATED_IN_GRAPH, MutationType.MUTATED_OUT_GRAPH)
        ]
        # pre-compute the indices of the inputs that are mutated.
        # When keep_input_mutations is set, we don't need to worry about our epilogue
        # handling data-only mutations, because we keep them directly in the graph.

        # TODO (tmanlaibaatar) Ideally input mutation type should be calculated
        # based on requires_subclass_dispatch argument but this is not easy to do because you would
        # have to pass around this argument multiple level down.
        if not self.requires_subclass_dispatch:
            mutated_inp_runtime_indices = [
                i for i, m in enumerate(self.input_info)
                if (m.mutation_type == MutationType.MUTATED_OUT_GRAPH)
            ]
        else:
            mutated_inp_runtime_indices = mutated_inp_indices

        mutated_graph_handled_indices = [
            i for i, m in enumerate(self.input_info)
            if m.mutation_type == MutationType.MUTATED_IN_GRAPH and not self.requires_subclass_dispatch
        ]
        self.mutated_graph_handled_indices = mutated_graph_handled_indices
        self.num_mutated_graph_handled_indices = len(self.mutated_graph_handled_indices)

        aliased_out_indices = [
            i
            for i, m in enumerate(self.output_info)
            if m.output_type not in [OutputType.non_alias, OutputType.unsafe_view_alias, OutputType.custom_function_view]
        ]
        unsafe_view_out_indices = [
            i for i, m in enumerate(self.output_info) if m.output_type is OutputType.unsafe_view_alias
        ]

        self.mutated_inp_indices = mutated_inp_indices
        # This is pre-computed in post_init for perf.
        # It contains the index of every element
        # of input_info that corresponds to a mutation (data or metadata or both)
        self.mutated_inp_runtime_indices = mutated_inp_runtime_indices
        self.num_mutated_inp_runtime_indices = len(self.mutated_inp_runtime_indices)

        assert (
            self.num_mutated_graph_handled_indices + self.num_mutated_inp_runtime_indices ==
            len(mutated_inp_indices)
        )

        # This is pre-computed for perf.
        # It contains the index of every element
        # of output_info that corresponds to an alias (either of an input or intermediate)
        self.aliased_out_indices = aliased_out_indices
        self.unsafe_view_out_indices = unsafe_view_out_indices
        self.num_outputs = len(self.output_info)
        self.num_outputs_non_aliased = len(
            [x for x in self.output_info
             if x.output_type in [OutputType.non_alias, OutputType.unsafe_view_alias, OutputType.custom_function_view]]
        )
        self.num_outputs_aliased_to_inputs = len(
            [
                x
                for x in self.output_info
                if x.output_type in [
                    OutputType.alias_of_input,
                    OutputType.is_input,
                ]
            ]
        )
        self.num_unsafe_view_outputs = len(self.unsafe_view_out_indices)
        self.num_outputs_aliased_to_intermediates = len(
            [
                x
                for x in self.output_info
                if x.output_type in [
                    OutputType.alias_of_intermediate,
                    OutputType.alias_of_intermediate_save_as_output,
                    OutputType.alias_of_intermediate_base_is_user_output,
                ]
            ]
        )
        self.num_outputs_aliased = (
            self.num_outputs_aliased_to_inputs + self.num_outputs_aliased_to_intermediates
        )
        self.num_mutated_data_inputs = len(
            [x for x in self.input_info if x.mutates_data]
        )

        self.num_mutated_metadata_inputs = len(
            [
                x
                for x in self.input_info
                if x.mutates_metadata
            ]
        )
        self.num_mutated_metadata_only_inputs = len(
            [
                x
                for x in self.input_info
                if not x.mutates_data and x.mutates_metadata
            ]
        )
        self.num_mutated_inputs = self.num_mutated_data_inputs + self.num_mutated_metadata_only_inputs
        self.dynamic_outputs = any(
            o.dynamic_dims for o in self.output_info
        )
        # See Note: [AOTAutograd Backward Guards]
        # This is pre-computed for fast asserts on the types of our grad_outputs in the backward.
        # Eventually, we should kill this and replace with real backward guards.
        # (we want to precompute the "runtime" types, so replace FakeTensor with torch.Tensor)
        self.output_types = [torch.Tensor if isinstance(x, FakeTensor) else type(x) for x in self.traced_tangents]

        self.is_rng_op_functionalized = config.functionalize_rng_ops
        # All of the above metadata is collected by tracing the fw function.
        # However, extra outputs for rng offsets behave differently. Both fwd
        # and bwd graphs have their own outputs for the total consumed offsets.
        # Unlike mutated inputs, we don't have to worry about sending the right
        # set of tensors between fwd and bwd. Fwd and bwd offsets are
        # independent and simpler to handle. Therefore, we track them
        # separately.
        self.num_outputs_rng_offset = 1 if self.is_rng_op_functionalized else 0

        # Our forward() returns both (mutated_inputs, outputs, output_intermediate_bases, saved_tensors, saved_symints)
        self.num_forward_returns = self.num_mutated_inp_runtime_indices + self.num_outputs + self.num_intermediate_bases
        # In case of functionalization of rng ops, the fw_module returns one
        # additional output for rng offset. This rng offset is used right
        # away to advance the rng state, and is not passed on to the raw
        # outputs. However, we need to know the exact boundary to identify
        # which tensors to be saved for the bwd graph.  num_forward captures
        # this information.
        self.num_forward = self.num_forward_returns + self.num_outputs_rng_offset

    @property
    def tensors_saved_for_backwards_slice(self):
        assert self.num_symints_saved_for_bw is not None
        if self.num_symints_saved_for_bw > 0:
            return slice(self.num_forward, -self.num_symints_saved_for_bw)
        else:
            return slice(self.num_forward, None)

    @property
    def symints_saved_for_backwards_slice(self):
        assert self.num_symints_saved_for_bw is not None
        if self.num_symints_saved_for_bw > 0:
            return slice(-self.num_symints_saved_for_bw, None)
        else:
            return slice(0, 0)  # empty slice

    def __eq__(self, other):
        if not isinstance(other, ViewAndMutationMeta):
            return NotImplemented
        return (self.input_info == other.input_info and
                self.output_info == other.output_info and
                self.num_intermediate_bases == other.num_intermediate_bases and
                self.keep_input_mutations == other.keep_input_mutations and
                self.is_rng_op_functionalized == other.is_rng_op_functionalized and
                self.num_outputs_rng_offset == other.num_outputs_rng_offset and
                len(self.traced_tangents) == len(other.traced_tangents) and
                all(x.shape == y.shape and x.dtype == y.dtype for x, y, in zip(self.traced_tangents, other.traced_tangents)))

@dataclass(eq=False)
class SubclassMeta:
    # A copy of all forward metadata, but computed on the *dense* tensor forward (after desugaring subclasses)
    # So for example, if the user had a model containing two `TwoTensor` inputs,
    # Then `SubclassMeta.fw_metadata.input_infos` would have length 4 here.
    fw_metadata: ViewAndMutationMeta

    # Note: [Computing Subclass Metadata about grad_inputs]
    # Given a list of flattened, plain tensor grad_inputs, this tells us how to reconstruct the grad_input subclasses
    #
    # You might think: why not just assume that all grad_inputs will have the same subclass-ness as the original inputs?
    # (AOTAutograd generally assumes other properties, e.g. that grad_outputs are contiguous)
    #
    # This doesn't really work though. take this example:
    #
    # def f(DoubleTensor, DenseTensor):
    #     return DoubleTensor  * DenseTensor
    #
    # In the above example, the .grad field of *both* DoubleTensor and DenseTensor will be a DoubleTensor.
    # When we trace out a joint fw-bw graph, we'll end up returning two subclasses for the two grad_inputs.
    # This means that our backward graph will return 4 outputs (two dense tensors for each DoubleTensor grad_input)
    # and we need to properly store the metadata that tells us how to turn these 4 outputs back into DoubleTensors.
    #
    # Note that this info **cannot** easily be figured out from ViewAndMutationMeta.
    # We can only compute this info by tracing the entire joint and examining the grad_inputs that we computed.
    #
    # See Note: [AOTAutograd Backward Guards]
    # This will also eventually require us to install backward guards,
    # in case we made incorrect assumptions about the subclass-ness of our grad_outputs
    #
    # Optional field because we don't compute for inference graphs
    grad_input_metas: Optional[List[Union[int, SubclassCreationMeta]]]

    def __init__(self):
        # The fields in this class get set after its construction.
        pass


# This class exists because:
# - the autograd.Function.forward() in aot autograd returns outputs that might alias inputs
# - we only care about the metadata on those aliases, so we can regenerate them.
#   We do not want them to participate in the autograd.Function.
# We do that by wrapping them in an opaque class, so the autograd.Function
# does not know to treat them as tensors.
@dataclass(frozen=True)
class TensorAlias:
    alias: torch.Tensor


def has_same_metadata(t1, t2):
    return (
        definitely_true(sym_eq(t1.size(), t2.size()))
        and definitely_true(sym_eq(t1.stride(), t2.stride()))
        and definitely_true(t1.storage_offset() == t2.storage_offset())
        and t1.is_conj() == t2.is_conj()
        and t1.is_neg() == t2.is_neg()
    )


def gen_alias_from_base(aliased_base_tensor, target_meta_tensor, target_requires_grad):
    # Try to do view-replay if possible.
    # fall back to .as_strided() if we can't.
    if target_meta_tensor._base is not None:
        # The base that we want to replay our view off of might have a different shape than the view's original base.
        b = target_meta_tensor._base
        abt = aliased_base_tensor
        # Don't unnecessarily call as_strided if nothing changed; as_strided's
        # backward is poorly implemented and slow
        if abt is not b and (
            abt.size() != b.size() or
            abt.stride() != b.stride() or
            abt.storage_offset() != b.storage_offset()
        ):
            reshaped_base_tensor = aliased_base_tensor.as_strided(
                b.size(), b.stride(), b.storage_offset()
            )
        else:
            reshaped_base_tensor = aliased_base_tensor
        out = target_meta_tensor._view_func(reshaped_base_tensor)
        # This shape mismatch can happen due to a bug in inplace/view handling in autograd.
        # Try putting a breakpoint here and running
        # `test/functorch/test_aotdispatch TestAOTAutograd.test_output_all_alias_types`
        # Also, https://github.com/pytorch/pytorch/issues/49825
        #
        # As a stopgap, we'll fall back to as_strided.
        if out is not None and out.shape == target_meta_tensor.shape:
            if aliased_base_tensor.requires_grad and not target_requires_grad:
                out = out.detach()
            elif not aliased_base_tensor.requires_grad and target_requires_grad:
                out.requires_grad_(True)
            return out
    size = target_meta_tensor.size()
    stride = target_meta_tensor.stride()
    storage_offset = target_meta_tensor.storage_offset()
    if aliased_base_tensor.is_complex() and not target_meta_tensor.is_complex():
        aliased_out = torch.view_as_real(aliased_base_tensor).as_strided(
            size, stride, storage_offset
        )
    elif not aliased_base_tensor.is_complex() and target_meta_tensor.is_complex():
        aliased_out = torch.view_as_complex(aliased_base_tensor).as_strided(
            size, stride, storage_offset
        )
    else:
        aliased_out = aliased_base_tensor.as_strided(size, stride, storage_offset)
    # For outputs aliasing inputs, we need to check if the requires-gradness has changed.
    if aliased_base_tensor.requires_grad and not target_requires_grad:
        aliased_out = aliased_out.detach()
    elif not aliased_base_tensor.requires_grad and target_requires_grad:
        aliased_out.requires_grad_(True)
    # For outputs aliasing inputs, we need to check if the dtype has changed.
    # as_strided() is the "most generic" view, but it does not cover cross-dtype views
    if aliased_out.dtype != target_meta_tensor.dtype:
        aliased_out = aliased_out.view(target_meta_tensor.dtype)
    return aliased_out

def to_fun(t):
    if isinstance(t, Tensor):
        if is_traceable_wrapper_subclass(t):
            # See Note [Functionalization always runs last]
            # This means that if we want to "functionalize" a subclass, we need to ensure that the functional wrapper
            # goes at the bottom.
            # recurse here, so we can support nested wrapper subclasses
            out = transform_subclass(t, lambda _, inner_t: to_fun(inner_t))
            torch._mirror_autograd_meta_to(t, out)
            return out
        else:
            return FunctionalTensor.to_functional(t)
    else:
        return t

def sync_functional_tensor(t):
    if is_traceable_wrapper_subclass(t):
        attrs, ctx = t.__tensor_flatten__()
        for attr in attrs:
            sync_functional_tensor(getattr(t, attr))
    else:
        torch._sync(t)

# When subclasses are involved, t here will usually look something like:
# SubclassA(SubclassB(FunctionalTensor(_to_functional_tensor(FakeTensor))))
def from_fun(t):
    if isinstance(t, Tensor) and is_traceable_wrapper_subclass(t):
        # See Note [Functionalization always runs last]
        # This means that if we want to "functionalize" a subclass, we need to ensure that the functional wrapper
        # goes at the bottom.
        # recurse here, so we can support nested wrapper subclasses
        out = transform_subclass(t, lambda _, inner_t: from_fun(inner_t))
        torch._mirror_autograd_meta_to(t, out)
        return out

    if not isinstance(t, FunctionalTensor):
        # quick sanity assert
        if isinstance(t, torch.Tensor):
            assert not torch._is_functional_tensor(t)
        return t
    sync_functional_tensor(t)
    return torch._from_functional_tensor(t.elem)

def is_fun(t):
    if isinstance(t, Tensor) and is_traceable_wrapper_subclass(t):
        # See Note [Functionalization always runs last]
        # This means that if we want to "functionalize" a subclass, we need to ensure that the functional wrapper
        # goes at the bottom.
        # recurse here, so we can support nested wrapper subclasses
        t_attrs, _ = t.__tensor_flatten__()
        t_inners = [getattr(t, attr) for attr in t_attrs]
        any_fun = any(is_fun(x) for x in t_inners)
        all_fun = all(is_fun(x) for x in t_inners)
        assert any_fun == all_fun
        return any_fun

    return isinstance(t, FunctionalTensor)

# t here is either
# (1) A FunctionalTensor(_to_functional_tensor(FakeTensor))
# (2) A traceable tensor subclass that holds a FunctionalTensor
def has_metadata_mutation(t):
    if is_traceable_wrapper_subclass(t):
        attrs, _ = t.__tensor_flatten__()
        # A tensor subclass was updated if any of its inner elements were updated
        return any(has_metadata_mutation(getattr(t, attr)) for attr in attrs)
    else:
        assert isinstance(t, FunctionalTensor)
        return torch._functionalize_has_metadata_mutation(t.elem)

def are_all_mutations_hidden_from_autograd(t):
    if is_traceable_wrapper_subclass(t):
        attrs, _ = t.__tensor_flatten__()
        # If all inner elements are mutations hidden from autograd, then it is a mutation hidden from autograd.
        return all(are_all_mutations_hidden_from_autograd(getattr(t, attr)) for attr in attrs)
    else:
        assert isinstance(t, FunctionalTensor)
        return torch._functionalize_are_all_mutations_hidden_from_autograd(t.elem)

# new_arg and arg here are either:
# (1) both a FakeTensor
# (2) both a traceable tensor subclass that holds a FakeTensor
# Pre-condition: the two args are the "old" and "new" inputs from running functionalization.
# When we run functionalization and wrap our inputs into FunctionalTensors,
# we can detect whether or not an input was mutated by checking to see if the inner tensor has changed
#
# Normally it would be enough just to check if arg is new_arg, which is normally enough for functionalization
# to confirm that inputs were not mutated when running the user's model with functionalization on.
# But when we have subclass inputs, we can't rely on that:
# `from_fun(to_fun(x)) is x` will return False, because the call to `from_fun` constructs
# a brand new subclass instance: we are calling __tensor_unflatten__, and going
# from Subclass(FakeTensor) to Subclass(FunctionalTensor(FakeTensor))
def was_updated(arg, new_arg):
    if is_traceable_wrapper_subclass(arg):
        assert is_traceable_wrapper_subclass(new_arg)
        attrs, _ = arg.__tensor_flatten__()
        new_attrs, _ = new_arg.__tensor_flatten__()
        assert attrs == new_attrs
        # A tensor subclass was updated if any of its inner elements were updated
        return any(was_updated(getattr(arg, attr), getattr(new_arg, attr)) for attr in attrs)
    else:
        return arg is not new_arg

# new_arg and arg here are either:
# (1) both a FakeTensor
# (2) both a traceable tensor subclass that holds a FakeTensor
# Pre-condition: the two args are the "old" and "new" inputs from running functionalization.
# When we run functionalization and wrap our inputs into FunctionalTensors,
# we can detect whether or not an input was mutated by checking to see if the inner tensor has changed,
# but shares storage with the old input
def was_metadata_updated(arg, new_arg):
    if is_traceable_wrapper_subclass(arg):
        assert is_traceable_wrapper_subclass(new_arg)
        attrs, _ = arg.__tensor_flatten__()
        new_attrs, _ = new_arg.__tensor_flatten__()
        assert attrs == new_attrs
        # A tensor subclass was updated if any of its inner elements were updated
        return any(was_metadata_updated(getattr(arg, attr), getattr(new_arg, attr)) for attr in attrs)
    else:
        return arg is not new_arg and StorageWeakRef(arg.untyped_storage()) == StorageWeakRef(new_arg.untyped_storage())

def _get_hints(exprs):
    """
    Get the hints of a list/tuple of int/SymInt.
    """
    if isinstance(exprs, (list, tuple)):
        return type(exprs)(_get_hints(e) for e in exprs)
    elif isinstance(exprs, torch.SymInt):
        return exprs.node.shape_env.size_hint(exprs.node.expr)
    else:
        return exprs

def requires_subclass_dispatch(args, fw_metadata: ViewAndMutationMeta) -> bool:
    args_flattened = pytree.arg_tree_leaves(*args)
    any_subclass_args = any(is_traceable_wrapper_subclass(x) for x in args_flattened if isinstance(x, Tensor))
    any_subclass_outputs = any(is_traceable_wrapper_subclass(x) for x in fw_metadata.traced_tangents if isinstance(x, Tensor))
    # This tells us whether or not we need to perform any unwrapping/wrapping of tensor subclasses at runtime.
    return any_subclass_args or any_subclass_outputs

# Given a flat list of arguments, some of which may be tensor subclasses,
# computes metadata about "how to reconstruct the current list of subclasses,
# if we were given their flattened dense tensors instead"
def create_subclass_meta(curr_args: List[Any]) -> List[Union[int, SubclassCreationMeta]]:
    idx = 0
    infos = []
    for a in curr_args:
        if isinstance(a, torch.Tensor) and is_traceable_wrapper_subclass(a):
            attrs, meta = a.__tensor_flatten__()
            start_idx = idx
            cnt = len(attrs)
            curr_cnt = cnt
            infos.append(SubclassCreationMeta(
                flat_tensor_start_idx=start_idx,
                arg_count=curr_cnt,
                original_subclass=a,
                meta=meta,
                inner_keys=attrs,
            ))
        else:
            infos.append(idx)
            cnt = 1
        idx += cnt
    return infos

def _get_autocast_states():
    return [
        torch.is_autocast_enabled(),
        torch.is_autocast_cpu_enabled(),
        torch.get_autocast_gpu_dtype(),
        torch.get_autocast_cpu_dtype(),
        torch.is_autocast_cache_enabled(),
    ]


# This is a version of functionalization that is specifically designed
# for the AOTAutograd use case.
#
# Unlike functorch's variant, this doesn't use the functorch level system,
# instead it directly uses PyTorch's conventional dispatcher to hit the
# functionalization key.  In particular, this means that FunctionalTensorWrapper
# can have autograd data stored directly on it.
#
# In typical AOTAutograd usage, the dispatch key order will look like:
#
#   Autograd - Functionalization ~~~~> Proxy Mode - Fake Tensor
#       outer tensor                        inner tensor
#
# Returns:
# - ViewAndMutationMeta, telling us metadata about the inputs and outputs, and
#   The list of outputs from the forward, but **only** the outputs that we need
#   to pass in as tangents into the backward.
#   Specifically, aliased outputs from the forward get regenerated, and don't participate
#   in the compiled backward function.
def run_functionalized_fw_and_collect_metadata(
    f,
    *,
    keep_input_mutations: bool,
    # TODO: refactor to kill this flag
    is_train: bool = False,
    requires_subclass_dispatch: bool = False,
) -> ViewAndMutationMeta:
    memo = {}

    def _to_fun(t):
        if isinstance(t, Tensor):
            if t in memo:
                return memo[t]
            r = to_fun(t)
            memo[t] = r
            return r
        else:
            return t

    @wraps(f)
    def inner(*flat_args):
        # This function is meant to be run with the forward, which expects a flat list of tensor/symint/other args.
        assert all(isinstance(a, KNOWN_TYPES) for a in flat_args)

        input_info: List[InputAliasInfo] = []
        output_info: List[OutputAliasInfo] = []

        flat_f_args = pytree.tree_map(_to_fun, flat_args)

        prior_grad_enabled = torch.is_grad_enabled()
        prior_autocast_states = _get_autocast_states()

        # See Note [Disabling Functionalize TLS Above Python Functionalization]
        disable_above = torch._C._ExcludeDispatchKeyGuard(torch._C.DispatchKeySet(torch._C.DispatchKey.Functionalize))
        with disable_above, FunctionalTensorMode():
            # precondition: The passed in function already handles unflattening inputs + flattening outputs
            flat_f_outs = f(*flat_f_args)

        if prior_autocast_states != _get_autocast_states():
            raise RuntimeError(
                "AOTAutograd does not support tracing graphs that mutate the autocast state. "
                "Dynamo will only insert autocast context managers (e.g. with torch.autocast(..)) into the graph, "
                "which will unwind all of their mutations to autocast state before the graph exits. "
                "If you encounter this error while using torch.compile, please file a bug."
            )

        # Inspect the state of the input tensor functional wrapper to detect input mutation info
        # If inp[i] has a metadata-only mutation, then maybe_inputs_with_mutated_metadata[i] contains the updated version
        for (i, (arg, f_arg)) in enumerate(zip(flat_args, flat_f_args)):
            if not isinstance(arg, Tensor):
                new_arg = arg
            else:
                new_arg = from_fun(f_arg)
            if was_updated(arg, new_arg):
                if was_metadata_updated(arg, new_arg):
                    mutates_data = False
                    mutates_metadata = True
                else:
                    mutates_data = True
                    mutates_metadata = has_metadata_mutation(f_arg)
                mutations_hidden_from_autograd = are_all_mutations_hidden_from_autograd(f_arg)
            else:
                mutates_data = False
                mutates_metadata = False
                mutations_hidden_from_autograd = False

            requires_grad = isinstance(f_arg, torch.Tensor) and f_arg.requires_grad

            input_info.append(InputAliasInfo(
                is_leaf=isinstance(arg, torch.Tensor) and safe_is_leaf(arg),
                mutates_data=mutates_data,
                mutates_metadata=mutates_metadata,
                mutations_hidden_from_autograd=mutations_hidden_from_autograd,
                requires_grad=requires_grad,
                mutation_type=_get_mutation_type(
                    keep_input_mutations,
                    mutates_data,
                    mutates_metadata,
                    mutations_hidden_from_autograd,
                    requires_grad
                )
            ))

        # If a function involves creating a tensor, and returning a view of it, such that its _base is the intermediate,
        # We need to make sure our graph returns the _base as a graph output, and we manually recreate the view
        # to return to the user. Why? The backend compiler is free to (incorrectly) not set requires_grad
        # on the base tensor, but we are obligated to properly set requires-gradness on the real output.

        inp_storage_refs = {
            StorageWeakRef(inpt.untyped_storage()): idx
            for idx, inpt in enumerate(flat_f_args)
            if isinstance(inpt, torch.Tensor)
        }

        # We need inp tensor id's to be able to tell if an outputs **are** inputs.
        inp_tensor_ids = {
            id(inpt) for inpt in flat_f_args if isinstance(inpt, torch.Tensor)
        }
        # We need output tensor id's to tell if any output._base` attributes **are** other outputs.
        # (This is also a dict because we need to know that output's index, so we can regenerate
        # the alias from it).
        out_tensor_ids = {id(o): i for i, o in enumerate(flat_f_outs)}

        # Keep track of which outputs alias other outputs
        out_tensor_alias_counts = collections.defaultdict(int)
        # This tells us, for a given group of outputs that alias each other,
        # whether they e.g. all came from an unbind call
        num_aliased_tensors_that_are_multi_output_views = collections.defaultdict(int)
        out_storage_to_tensors = collections.defaultdict(set)
        for o in flat_f_outs:
            if isinstance(o, torch.Tensor):
                curr_storage = StorageWeakRef(o.untyped_storage())
                out_tensor_alias_counts[curr_storage] += 1
                # Note: [AOTAutograd: differentiable outputs that alias each other from a multi-output view call]
                # This is an optimization on top of the "alias of intermediates" logic,
                # which you can read more about under Note [AOT Autograd: outputs aliasing inputs or intermediates!]
                #
                # Before describing the optimization: this is important for AOTAutograd to have good
                # perf around, multi-output views. HOWEVER:
                # - There is a more generic change to AOTAutograd that we'd like to make, that subsumes this case,
                #   around using pre-dispatch tracing to partition out a graph so we can faithfully replay all
                #   views without having to regenerate them at runtime.
                # - It's loosely described in this doc (more details will be added soon):
                #   https://docs.google.com/document/d/1DlfFq8TKbuAn2zyJxLfoW-X1qkkm5PLdHFtySo03QAk/edit
                # - Once that change lands, we should just rip out this "optimization", since:
                #   (1) It will be fully unnecessary
                #   (2) Although it is only a few lines of code, it is a bit difficult to reason about
                #       its correctness with the autograd engine in all cases.
                #
                #
                # What is this optimization? Consider the below case:
                # def f(x):
                #     intermediate = x.mul(2)
                #     # x and intermediate here require grad
                #     o1, o2, ... o10 = intermediate.unbind(-1)
                #     return intermediate, o1, o2, ... o10
                # Now, the "intermediate base" handling in AOTAutograd implies that we must do the following:
                #   (1) return "intermediate as an extra output of the compiled graph
                #   (2) regenerate each aliased output off of "intermediate", **outside** of the autograd.Function.
                # The reason AOTAutograd ordinarily does this is for safety: the autograd engine needs to know
                # that o1 through o10 are all aliased, and if we blindly return o1 through o10 from the autograd.Function,
                # this information will be hidden.
                # In particular, mutating one alias might require autograd to update autograd metadata on the other aliases
                # (like their grad_fn, for example, when the autograd engine needs to do view-replay).
                #
                # However, intermediate_base logic can be bad for backward performance (we sometimes generate
                # as_strided calls during the intermediate base logic, which can have a slow backward formula).
                # Is it possible to find a set of conditions where it is **safe** to hide the output aliasing from autograd?
                #
                # For a set of outputs of the graph that alias each other, o_1...o_k, consider:
                # (1) They came from the same multi-output view op, e.g. o_1, ..., o_k = intermediate.unbind(0)
                # (2) If there are any other aliases of o_1 through o_k (in the example above, intermediate),
                #     **at most** 1 can escape from the graph (e.g. there is not some other graph input/output
                #     o_other, that aliases these outputs)
                # (3) o_1...o_k all require_grad, they all share the same ._base, and their ._base requires grad.
                #     This condition is important because it's what causes slowness in the intermediate_base
                #     codepath of aot_autograd. Ordinarily, o_1...o_k would all get a grad_fn, and
                #     aot_autograd's view-replay might give each output an AsStridedBackward as its grad_fn.
                #     "K" AsStridedBackward calls will be *much* slower than a single UnbindBackward.
                # In this setup, is it possible to mutate one of the outputs o_i in a way that would affect the autograd meta
                # of the other aliases?
                #
                # Claim: No! Consider a few example (which I'm pretty sure cover all cases of mutation w.r.t. autograd):
                # (a) What happens if we mutate any of o_1 through o_k directly?
                #     Autograd raises an error:
                #     "RuntimeError: Output 0 of UnbindBackward0 is a view and is being modified inplace. This view is
                #      the output of a function that returns multiple views. Such functions do not allow the output
                #      views to be modified inplace. You should replace the inplace operation by an out-of-place one."
                # (b) What if we take a view of o_k and mutate it, o_k.view(o_k.shape).mul_(2)?
                #     Autograd raises the same error- the "multi-output-view"ness of an alias propagates to future views.
                # (c) What if we mutate o_k under no_grad?
                #     Autograd raises the same error
                # (d) What if we detach and mutate, e.g. o_k.detach().mul_(2)?
                #     Autograd allows this, *but* autograd updates all alias's grad_fn's to be error functions when accessed.
                #     Autograd raises the same error
                # (e) What if we try to mutate another alias of o_1...o_k, that was **not** created from a multi-output view?
                #     We promised that there is at most **one** such alias, e.g. intermediate in the example above.
                #     You can mutate intermediate, but in eager mode this will change the grad_fn of o_1...o_k
                #     to be error fn's.
                #     Since intermediate was the *only* non-multi-output-alias, there are no other aliases
                #     of `intermediate` around that were produced by the compiled fn and have a valid grad_fn.
                #
                # Coming back to this optimization:
                # Given that it is not possible for mutating one of these aliases to affect the autograd metadata of another alias
                # without causing an error in eager mode, we will simple hide the aliasing from autograd during torch.compile
                # if all of the above conditions are met.
                # This has the slight downside that it's possible to write some "bad" code that autograd will raise an error on
                # in eager but fail to during torch.compile, but it has the benefit that this code has much better performance.
                # NOTE: if and when we eventually update AOTAutograd to do the "view graph slicing" defined here:
                # https://docs.google.com/document/d/1DlfFq8TKbuAn2zyJxLfoW-X1qkkm5PLdHFtySo03QAk/edit,
                # then this optimization will probably matter less and might be ok to remove.
                is_cur_tensor_multi_out_view = isinstance(o, FunctionalTensor) \
                    and torch._functionalize_is_multi_output_view(o.elem)
                if is_cur_tensor_multi_out_view:
                    num_aliased_tensors_that_are_multi_output_views[curr_storage] += 1
                out_storage_to_tensors[curr_storage].add(o)

        # maps the id of an intermediate base to its index in the output of the compiled forward
        intermediate_base_tensor_id_to_output_idx: Dict[int, int] = {}
        intermediate_bases: List[torch.Tensor] = []
        for o in flat_f_outs:
            curr_storage = None if not isinstance(o, torch.Tensor) else StorageWeakRef(o.untyped_storage())
            outs_with_identical_metadata_that_require_grad = [] if not isinstance(o, torch.Tensor) else [
                curr for curr in out_storage_to_tensors[curr_storage]
                if has_same_metadata(o, curr) and curr.requires_grad and o is not curr
            ]
            is_result_of_custom_autograd_fn = False
            if isinstance(o, torch.Tensor):
                # Need to check for both custom cpp (CppFunction) and python (BackwardCFunction) autograd fns
                if type(o.grad_fn).__name__ == "CppFunction":
                    is_result_of_custom_autograd_fn = True
                if isinstance(o.grad_fn, torch.autograd.function.BackwardCFunction):
                    is_result_of_custom_autograd_fn = True

            if not isinstance(o, torch.Tensor):
                output_type = OutputType.non_alias
                base_idx = None
            elif curr_storage in inp_storage_refs and o.grad_fn is not None \
                    and is_result_of_custom_autograd_fn:
                output_type = OutputType.custom_function_view
                base_idx = None
            elif curr_storage in inp_storage_refs:
                base_idx = inp_storage_refs[curr_storage]
                is_input_tensor = id(o) in inp_tensor_ids
                num_aliased_outs = out_tensor_alias_counts[curr_storage]
                num_multi_output_view_outs = num_aliased_tensors_that_are_multi_output_views[curr_storage]
                num_aliased_outs_that_are_not_multi_output_views = num_aliased_outs - num_multi_output_view_outs
                if o.grad_fn is not None and num_aliased_outs_that_are_not_multi_output_views == 0:
                    # See Note: [AOTAutograd: differentiable outputs that alias each other from a multi-output view call]
                    # In particular, given:
                    # def f(x):
                    #     return list(x.unbind(0))
                    # The main reason we ordinarily try to regenerate these output aliases outside of the
                    # compiled autograd.Function is because if any of the outputs are later mutated,
                    # autograd needs to perform view-replay to regenerate them.
                    # However, autograd does not allow users to mutate multi-output views
                    # in any way that can change the autograd metadata of other aliases.
                    # So we hide this aliasing from autograd here.
                    aot_graphs_log.info("Encountered AOTAutograd case: differentiable outputs that \
alias each other from a multi-output view call")
                    output_type = OutputType.non_alias
                elif is_input_tensor:
                    output_type = OutputType.is_input
                else:
                    output_type = OutputType.alias_of_input

            # We only need to handle the intermediate base case when both
            # the intermediate base and the output require gradients.
            # See Note [AOT Autograd: outputs aliasing inputs or intermediates!]
            elif (
                o._base is not None
                and o.requires_grad
                and o._base.requires_grad
            ):
                num_aliased_outs = out_tensor_alias_counts[curr_storage]
                num_multi_output_view_outs = num_aliased_tensors_that_are_multi_output_views[curr_storage]
                num_aliased_outs_that_are_not_multi_output_views = num_aliased_outs - num_multi_output_view_outs
                # Note: [AOTAutograd: differentiable outputs that alias each other from a multi-output view call]
                if out_tensor_alias_counts[curr_storage] == 1 or num_aliased_outs_that_are_not_multi_output_views <= 1:
                    # Note [Intermediate Bases Optimization]
                    # Normally if we have an output that aliases an intermediate,
                    # we need to add the extra "intermediate base" logic further down
                    # to prevent autograd from yelling at us if the user later tries to
                    # mutate that output.
                    # However, the common case here is if we have an output that aliases an intermediate,
                    # but doesn't alias any other outputs.
                    # In that case, autograd shouldn't have to worry about the aliasing at all
                    # (if that output is mutated, there are no other live aliases for autograd to worry about).
                    # The "intermediate bases" can hurt inductor perf by forcing more variables to become outputs.
                    # So as an optimization, we won't do intermediate base handling in this case.
                    # Instead, we'll hide the aliasing from autograd using aten._unsafe_view().
                    if out_tensor_alias_counts[curr_storage] != 1 and num_aliased_outs_that_are_not_multi_output_views <= 1:
                        aot_graphs_log.info("Encountered AOTAutograd case: differentiable outputs that alias each other \
from a multi-output view call")
                    output_type = OutputType.unsafe_view_alias
                    base_idx = None
                else:
                    # First, check if o's ._base is an existing output
                    maybe_existing_out_idx = out_tensor_ids.get(id(o._base), None)
                    if maybe_existing_out_idx is not None:
                        # Special case where the output is an alias of a graph intermediate, but that intermediate
                        # is itself also a user output.
                        output_type = OutputType.alias_of_intermediate_base_is_user_output
                        base_idx = maybe_existing_out_idx
                    else:
                        # Next, check if o's ._base is an intermediate base that we already returned
                        maybe_existing_base_output_idx = intermediate_base_tensor_id_to_output_idx.get(
                            id(o._base), None
                        )
                        if maybe_existing_base_output_idx is not None:
                            output_type = OutputType.alias_of_intermediate
                            base_idx = maybe_existing_base_output_idx
                        else:
                            # Otherwise, take o._base and explicitly return it as an output in the compiled graph
                            new_out_idx = len(intermediate_bases)
                            base_idx = new_out_idx
                            # Indicate to the logic later on (when we trace the joint)
                            # that this particular output should get it's ._base appended to the forward graph outputs
                            output_type = OutputType.alias_of_intermediate_save_as_output
                            intermediate_base_tensor_id_to_output_idx[id(o._base)] = new_out_idx
                            intermediate_bases.append(o._base)
            elif (
                # See https://github.com/pytorch/pytorch/issues/100348 for this case.
                # This protects against the specific case where a user fn returns (output, output.detach())
                out_tensor_alias_counts[curr_storage] > 1
                and len(outs_with_identical_metadata_that_require_grad) > 0
                and not o.requires_grad
            ):
                assert len(outs_with_identical_metadata_that_require_grad) > 0
                # In theory we could use any of these tensors to regenerate the aliased outputs from,
                # since they all alias each other and have identical metatadata
                out_alias = outs_with_identical_metadata_that_require_grad[0]
                existing_out_idx = out_tensor_ids[id(out_alias)]
                output_type = OutputType.alias_of_intermediate_base_is_user_output
                base_idx = existing_out_idx
            else:
                output_type = OutputType.non_alias
                base_idx = None

            if isinstance(o, torch.Tensor):
                dynamic_dims = {i for i, s in enumerate(o.shape) if not is_concrete_int(s)}
            else:
                dynamic_dims = None
            out_info = OutputAliasInfo(
                output_type=output_type,
                raw_type=type(o),
                base_idx=base_idx,
                dynamic_dims=dynamic_dims,
                requires_grad=isinstance(o, torch.Tensor) and o.requires_grad
            )
            output_info.append(out_info)

        # See Note [AOT Autograd: Views to avoid tangents aliasing inputs]
        def view_avoid_dupes_with_primals(t):
            if isinstance(t, Tensor) and is_traceable_wrapper_subclass(t):
                return transform_subclass(t, lambda _, inner_t: view_avoid_dupes_with_primals(inner_t))
            if isinstance(t, Tensor):
                return t.view(t.shape)
            return t

        # This analysis function returns *only* the outputs that are meant to be tangents to the backwards.
        # Anything that aliases (inputs returned in the fw due to metadata mutations, or outputs that alias inputs/intermediates)
        # are *regenerated* later, and not used directly in the autograd graph
        f_input_tangents = [
            inp
            for inp, info in zip(flat_f_args, input_info)
            if _get_mutation_type(
                keep_input_mutations,
                mutates_data=info.mutates_data,
                mutates_metadata=info.mutates_metadata,
                mutations_hidden_from_autograd=info.mutations_hidden_from_autograd,
                requires_grad=info.requires_grad
                # MUTATED_OUT_GRAPH corresponds to any input mutations that happen outside the graph.
                # this can also include metadata mutations, and inputs that do not require grad,
            ) == MutationType.MUTATED_OUT_GRAPH and info.mutates_data and info.requires_grad
        ]
        f_output_tangents = [
            o
            for o, info in zip(flat_f_outs, output_info)
            if info.output_type in [OutputType.non_alias, OutputType.unsafe_view_alias, OutputType.custom_function_view]
            and issubclass(info.raw_type, torch.Tensor)
            and info.requires_grad
        ]
        # intermediate bases are also included in the backward graph
        f_tangents = f_input_tangents + f_output_tangents + intermediate_bases
        traced_tangents = pytree.tree_map(from_fun, f_tangents)
        traced_tangents = pytree.tree_map(view_avoid_dupes_with_primals, traced_tangents)
        user_outs = pytree.tree_map(from_fun, f_output_tangents)

        f_mutated_inputs = [
            inp
            for inp, info in zip(flat_f_args, input_info)
            if info.mutates_data or info.mutates_metadata
        ]
        f_metadata_mutated_inputs = [
            inp
            for inp, info in zip(flat_f_args, input_info)
            if info.mutates_metadata
        ]
        # This logic (annoyingly) re-figures out exactly what the outputs to the compiled fw graph will be.
        # When handling subclasses, we need info about **all** outputs of compiled forward graph,
        # so we know precisely which graph outputs to wrap back into tensor subclasses
        # Ideally we would refactor this so not have an is_train flag, and have the separate
        # inference and training paths decide which inputs/output to ask for subclass info on.
        # However, we currently stash indexing information on each SubclassMeta about its order
        # in the graph outputs list.
        f_fw_graph_outs = list(flat_f_outs)
        if is_train or not keep_input_mutations:
            f_fw_graph_outs = f_mutated_inputs + f_fw_graph_outs
        else:
            # even when "keep_input_mutations" is True,
            # we never keep metadata-only mutations in the fw graph
            f_fw_graph_outs = f_metadata_mutated_inputs + f_fw_graph_outs
        if is_train:
            f_fw_graph_outs = f_fw_graph_outs + intermediate_bases
        fw_graph_outs = pytree.tree_map(from_fun, f_fw_graph_outs)

        grad_enabled_mutation = None
        if torch.is_grad_enabled() != prior_grad_enabled:
            grad_enabled_mutation = torch.is_grad_enabled()
            torch.set_grad_enabled(prior_grad_enabled)  # Restore the prior state after tracing it
            aot_graphs_log.info(
                ("grad_mode mutation encountered in graph. "
                 "Will emit mutation epilogue, to set grad_mode=%s"),
                grad_enabled_mutation
            )

        metadata = ViewAndMutationMeta(
            input_info=input_info,
            output_info=output_info,
            num_intermediate_bases=len(intermediate_bases),
            keep_input_mutations=keep_input_mutations,
            traced_tangents=traced_tangents,
            subclass_inp_meta=create_subclass_meta(flat_args),
            subclass_fw_graph_out_meta=create_subclass_meta(fw_graph_outs),
            subclass_tangent_meta=create_subclass_meta(traced_tangents),
            is_train=is_train,
            grad_enabled_mutation=grad_enabled_mutation,
            requires_subclass_dispatch=requires_subclass_dispatch,
        )
        return metadata

    return inner


@dataclass
class BackwardSignature:
    """
    Provides information about the backward section of an exported
    joint forward-backward graph.
    For a particular fx GraphModule, this class contains information on:
    (1) A mapping from each gradient (backwards output) to the parameter
        it corresponds to (forward input)
    (2) A mapping from each gradient (backwards output) to the user input
        it corresponds to (forward input)
    (3) Which of the forward outputs corresponds to the loss, that we backprop on.

    Each string name is the `node.name` of the corresponding node in the fx graph.
    """
    gradients_to_parameters: Dict[str, str]
    gradients_to_user_inputs: Dict[str, str]
    loss_output: str

GraphOutputName = NewType('GraphOutputName', str)
GraphInputName = NewType('GraphInputName', str)
FQN = NewType('FQN', str)

@dataclass
class GraphSignature:
    """
    Provides information about an exported module.
    For a particular fx GraphModule, this class contains information on:
    (1) Which graph inputs are parameters, buffers, or user inputs
    (2) (for params/buffers) a mapping from the name of each graph argument
        to its parameter/buffer FQN in the original nn.Module.
    (3) If there are input mutations, these are represented as extra outputs
        in the fx GraphModule. We provide a mapping from these
        extra output names to the names of the actual inputs.
    (4) The pytree metadata on how to flatten/unflatten inputs and outputs.
        The corresponding FX GraphModule only accepts and returns
        pytree-flattened inputs/outputs.
    (5) (Optionally) if the FX is a joint forward-backward graph, we provide
        a signature on the backward section of the joint graph.
    """

    parameters: List[FQN]
    buffers: List[FQN]

    user_inputs: List[GraphInputName]
    user_outputs: List[GraphOutputName]
    inputs_to_parameters: Dict[GraphInputName, FQN]
    inputs_to_buffers: Dict[GraphInputName, FQN]

    # If the user's module mutates a buffer,
    # it's represented in the graph as an extra graph output.
    # This dict is a mapping from
    # "graph outputs that correspond to updated buffers"
    # to the FQN names of those mutated buffers.
    buffers_to_mutate: Dict[GraphOutputName, FQN]

    in_spec: pytree.TreeSpec
    out_spec: pytree.TreeSpec

    backward_signature: Optional[BackwardSignature]

    @classmethod
    def from_tracing_metadata(
        cls,
        *,
        in_spec: pytree.TreeSpec,
        out_spec: pytree.TreeSpec,
        graph_input_names: List[str],
        graph_output_names: List[str],
        view_mutation_metadata: ViewAndMutationMeta,
        named_parameters: List[str],
        named_buffers: List[str],
        num_user_inputs: int,
        num_user_outputs: int,
        loss_index: Optional[int],
        backward_signature: Optional[BackwardSignature],
    ) -> "GraphSignature":
        graph_inputs = graph_input_names
        graph_outputs = graph_output_names
        parameters = list(named_parameters)
        buffers = list(named_buffers)

        # Calling convention assumptions:
        # (1) graph inputs = (params, buffers, user_inputs)
        # (2) graph outputs = (mutated_inputs, user_outs, param_gradients)
        # (If we are capturing an inference graph, this convention is identical
        #  except that param_gradients is empty)
        user_inputs = graph_inputs[len(parameters) + len(buffers) :]
        assert num_user_inputs == len(user_inputs)
        assert len(graph_inputs) == (len(parameters) + len(buffers) + len(user_inputs))

        inputs_to_parameters = dict(zip(graph_inputs[: len(parameters)], parameters))
        inputs_to_buffers = dict(zip(
            graph_inputs[len(parameters) : len(parameters) + len(buffers)],
            buffers,
        ))

        state_names = [*parameters, *buffers]
        mutated_buffers = []
        for idx, input_info in enumerate(view_mutation_metadata.input_info):
            if input_info.mutates_data:
                # Only buffers can be mutated, not parameters
                assert idx >= len(parameters)
                buffer_name = state_names[idx]
                mutated_buffers.append(buffer_name)

        assert len(mutated_buffers) == view_mutation_metadata.num_mutated_inputs

        start, stop = 0, view_mutation_metadata.num_mutated_inputs
        buffers_to_mutate = dict(zip(graph_outputs[start:stop], mutated_buffers))

        start, stop = stop, stop + num_user_outputs
        user_outputs = graph_outputs[start:stop]

        unused_outputs = len(graph_outputs) - stop
        if backward_signature is not None:
            unused_outputs -= len(backward_signature.gradients_to_parameters) + len(
                backward_signature.gradients_to_user_inputs
            )
        assert unused_outputs == 0

        return GraphSignature(
            parameters=parameters,
            buffers=buffers,
            user_inputs=user_inputs,
            user_outputs=user_outputs,
            inputs_to_buffers=inputs_to_buffers,
            inputs_to_parameters=inputs_to_parameters,
            buffers_to_mutate=buffers_to_mutate,
            in_spec=in_spec,
            out_spec=out_spec,
            backward_signature=backward_signature,
        )

@dataclasses.dataclass
class AOTConfig:
    """
    Configuration for AOTDispatcher
    """

    fw_compiler: Callable
    bw_compiler: Callable
    partition_fn: Callable
    decompositions: Dict[Callable, Callable]
    num_params_buffers: int
    aot_id: int
    keep_inference_input_mutations: bool
    is_export: bool = False
    no_tangents: bool = False
    dynamic_shapes: bool = False
    aot_autograd_arg_pos_to_source : Optional[List[Source]] = None
    inference_compiler: Optional[Callable] = None
    enable_log: bool = True

# This function takes in a tensor t, and returns one of t, t.view(), or t.clone().
# When tracing the joint forward + backward, for any inputs in the graph that are mutated,
# we need to clone them first (and similarly for metadata-only mutations, we need to view them first).
# The idea is that when we trace the backward, we need to pass in the *original* primals
# to autograd.grad(), before they were mutated.
# Note: when we have synthetic base inputs, we need to clone them *before* creating views off of them.
# This means that "idx" here represents the index of the (potentially) synthetic base.
# What we need to do is:
# (1) map the current (post-synthetic-base calling convention) input argument index
#     to int index pre-synthetic-base-calling-convention.
# (2) There could be multiple, if this index corresponds to a synthetic base
#     that has multiple input aliases.
# (3) If any of those corresponding inputs get metadata mutations, then we clone the base.
def maybe_to_fresh_input(idx, t, meta):
    if not isinstance(t, Tensor):
        return t
    if idx in meta.mutated_inp_runtime_indices:
        # We only need to bother cloning mutated inputs that participate in autograd.
        mutated_inp_idx = meta.mutated_inp_runtime_indices.index(idx)
        if meta.input_info[idx].requires_grad and meta.input_info[idx].mutates_data:
            # Make sure the primal we pass to autograd.grad()
            # sees the tensor before the mutation
            return t.clone()
        if meta.input_info[idx] and meta.input_info[idx].mutates_metadata:
            # Make sure the primal we pass to autograd.grad()
            # sees the tensor before the metadata mutation
            return t.view(t.shape)
    return t

# This function returns a new function that returns mutated inputs as outputs.
# if keep_data_input_mutations is set, then we assume that data-only mutations
# will be left in the graph, and we only return metadata-mutated inputs as outputs.
def fn_input_mutations_to_outputs(
    fn: Callable,
    meta: ViewAndMutationMeta,
    keep_data_input_mutations: bool,
) -> Any:
    def inner_fn(*args):
        outs = fn(*args)
        assert len(meta.output_info) == len(outs)
        # The compiled fw will return mutated input tensors, *including* metadata-only mutation.
        # However, if keep_data_input_mutations is set, the compiled fw only needs to return metadata-mutated inputs.
        # (because data-only input mutations are handled directly in the compiled graph)
        mutated_inputs_to_return = [
            x
            for (i, x) in enumerate(args)
            if i in meta.mutated_inp_runtime_indices
        ]
        return *mutated_inputs_to_return, *outs
    return inner_fn

# This function takes in a fn with external aliasing and mutation,
# and returns a new fn with no external aliasing and mutation,
# as needed for autograd.
# The main transformations are:
# - Return mutated inputs as extra outputs
# - Clone mutated inputs that require gradients,
#   because autograd will require us to pass the pre-mutated inputs into autograd.grad
# - Return intermediate bases of outputs as additional outputs,
#   needed to appease autograd.Function
# The new function returns:
# (1) The updated outputs
# (2) A boolean mask of len(new_fn_outputs),
#     that can be used to tell autograd.grad which outputs should get tangents
#     if we trace the backward.
def fn_prepped_for_autograd(
    fn: Callable,
    meta: ViewAndMutationMeta,
) -> Any:
    def inner_fn(*args):
        args_maybe_cloned = [
            maybe_to_fresh_input(i, t, meta) for i, t in enumerate(args)
        ]

        outs = fn(*args_maybe_cloned)
        assert isinstance(outs, (tuple, list))
        outs = list(outs)
        assert len(meta.output_info) == len(outs)

        mutated_inputs_to_return = [
            x
            for (i, x) in enumerate(args_maybe_cloned)
            if i in meta.mutated_inp_runtime_indices
        ]

        intermediate_bases = []
        for i, (o, info) in enumerate(zip(outs, meta.output_info)):
            if info.output_type == OutputType.alias_of_intermediate_save_as_output:
                intermediate_bases.append(o._base)

        assert meta.num_intermediate_bases == len(intermediate_bases)

        # the compiled forward should return (mutated_inputs, user_outs, intermediate_bases)
        fw_outs_to_return = *mutated_inputs_to_return, *outs, *intermediate_bases

        # Also return a boolean mask specifying which outputs to this function will be used as tangents
        mutated_inputs_grad_mask = [
            meta.input_info[meta.mutated_inp_runtime_indices[i]].mutates_data and
            meta.input_info[meta.mutated_inp_runtime_indices[i]].requires_grad
            for (i, x) in enumerate(mutated_inputs_to_return)
        ]

        # Pass any (non-aliased) outputs in as tangents, since they'll be returned as outputs in the fw
        # For outputs that are aliases of intermediates, we will have returned the output's _base as an output in the graph instead,
        # which we *should* send to grad()
        output_grad_mask = [
            meta.output_info[i].output_type in [OutputType.non_alias, OutputType.unsafe_view_alias, OutputType.custom_function_view]
            # Also, only tensor outputs should participate in the backward
            # (in particular, Symint outputs in the forward graph shouldn't get tangents)
            and issubclass(meta.output_info[i].raw_type, torch.Tensor)
            and meta.output_info[i].requires_grad
            for (i, x) in enumerate(outs)
        ]

        intermediate_base_grad_mask = [True for _ in range(len(intermediate_bases))]

        out_grad_mask = mutated_inputs_grad_mask + output_grad_mask + intermediate_base_grad_mask
        assert len(out_grad_mask) == len(fw_outs_to_return)

        # Take care to grab and sync the updated inputs from primals_after_cloning (the inputs we actually mutate!)
        # and not primals (the preserved inputs, pre-mutation, that we pass to grad())
        # This is annoying: our joint function needs to be aware of functionalization
        # (syncing mutated inputs before calling autograd.grad())
        # In theory, we could make the autograd engine do this automatically, although that probably isn't any cleaner.
        for arg in args_maybe_cloned:
            if not isinstance(arg, Tensor):
                continue
            sync_functional_tensor(arg)

        return fw_outs_to_return, out_grad_mask
    return inner_fn

# Given a fn, computes the joint.
# NOTE: fn is expects the following behavior:
# (1) fn() needs to return a tuple of (outs, mask),
#     where `mask` tells us which outputs are meant to have tangents.
#     we don't know this info automatically, because we don't actually want to blindly
#     compute tangents for every output that requires grad.
#     Specifically, outputs that alias inputs won't participate in the backward and get tangents.
# (2) fn() cannot mutate any inputs that require gradient.
#     otherwise, when we compute autograd.grad(), we will not take those input mutations into account
#     (the way this is handled is that we ensure any inputs that normally get mutated are cloned first)
def create_joint(
    fn: Callable, *, aot_config: AOTConfig
) -> Any:
    def inner_fn(primals: List[Any], tangents: List[Any]):
        outs, tangent_mask = fn(*primals)
        assert len(tangent_mask) == len(outs)
        outs_to_grad = [o for needs_tangent, o in zip(tangent_mask, outs) if needs_tangent]
        assert len(outs_to_grad) == len(tangents)

        # Get the inputs that need gradients
        grad_primals = []
        inputs_needs_grads = []
        # Note that we're not using primals here,
        # being carefully not to pass any mutated inputs into autograd.grad()
        for p in primals:
            is_grad_tensor = isinstance(p, Tensor) and p.requires_grad
            inputs_needs_grads.append(is_grad_tensor)
            if is_grad_tensor:
                grad_primals.append(p)

        # Get the outputs that need gradients
        needed_outs = []
        needed_tangents = []
        for out, tangent in zip(outs_to_grad, tangents):
            if isinstance(out, Tensor) and out.requires_grad:
                # A bit sketchy, but fixes e.g. test_aot_autograd_exhaustive_matmul_cpu_float32
                # The issue is that we are sensitive to decomps that don't accurately maintain
                # their output's _base.shape compared to eager mode, and this helps mitigate a bit.
                # The not definitely_false is also sketchy; if unbacked
                # symints are involved, we're just going to assume that the
                # decomps setup the base shape correctly
                needed_outs.append(
                    out if not definitely_false(sym_eq(out.shape, tangent.shape)) else out.view(tangent.shape)
                )
                needed_tangents.append(tangent)

        setup_stacktrace_preservation_hooks([out.grad_fn for out in needed_outs])

        if config.functionalize_rng_ops:
            PhiloxStateTracker.mark_beginning_of_backward()
        backward_out = []
        # Call the backwards pass
        if grad_primals:
            with fx_traceback.preserve_node_meta():
                # for full graph export, we always export a joint graph where we assume no tangents are needed.
                if aot_config.no_tangents:
                    assert len(needed_tangents) == 1 and needed_tangents[0].numel() == 1
                    backward_out = torch.autograd.grad(
                        needed_outs,
                        grad_primals,
                        allow_unused=True,
                    )
                else:
                    backward_out = torch.autograd.grad(
                        needed_outs,
                        grad_primals,
                        grad_outputs=needed_tangents,
                        allow_unused=True,
                    )
        backward_out_iter = iter(backward_out)
        return outs, [
            next(backward_out_iter) if i else None for i in inputs_needs_grads
        ]

    def inner_fn_with_anomaly(*args):
        with fx_traceback.preserve_node_meta(), warnings.catch_warnings():
            warnings.filterwarnings(
                "ignore", "Anomaly Detection has been enabled."
            )
            with torch.autograd.detect_anomaly(check_nan=False):
                return inner_fn(*args)

    return inner_fn_with_anomaly

# This creates the final function that we want to trace using make_fx(),
# in both aot_dispatch_autograd and aot_dispatch_base.
# Preconditions:
# - fn corresponds to the user's fw function
# - fn arguments have been flattened, duplicate arguments have been handled
# - In the returned function, the "primals" arguments *includes* synthetic bases.
# This function does the work of functionalizing the input function,
# and performing copy_() calls at the end of the function if `keep_input_mutations` is set.
# The function returned has signature that is either:
# (1) "traced_fn(primals: List[Any])" if trace_joint is False
# (2) "traced_fn(primals: List[Any], tangents: List[Any])" if trace_joint is True
# Returns a new (functionalized) function, and updated arguments to call it with.
def create_functionalized_fn(
    fn,
    args,
    *,
    meta: ViewAndMutationMeta,
    aot_config: AOTConfig,
    trace_joint: bool,
) -> Tuple[Callable, List[Any]]:
    def functionalized_f_helper(*args):
        # Wrap inputs into functional wrappers
        f_args = pytree.tree_map(to_fun, args)

        # See Note [Disabling Functionalize TLS Above Python Functionalization]
        disable_above = torch._C._ExcludeDispatchKeyGuard(torch._C.DispatchKeySet(torch._C.DispatchKey.Functionalize))
        with disable_above, FunctionalTensorMode():
            # Run the joint
            f_outs = fn(*f_args)

        if aot_config.keep_inference_input_mutations:
            # Note: This is a bit annoying. There's a layering issue here, where:
            # (1) functionalization needs to operate on **synthetic base** inputs, before unpacking them into the "real" inputs.
            # (2) For keep_input_mutations, we support tracing a call to copy_() directly on mutated inputs.
            #     However, we **only** want to support this for inputs that have data-only (and no metadata) mutations,
            #     because inductor (and backends in generally) would prefer not to see these (e.g. as_strided_(), resize_()).
            #     This makes it pretty difficult for this logic to operate on synthetic bases.
            # (3) In addition, there are cases where it's significantly cheaper to perform the copy on the individual
            #     (unpacked) input aliases, instead of the synthetic base.
            # Example case where (3) could be important:
            #
            #     def f(x, y):
            #         x.mul_(2)
            #         y.mul_(3)
            #         return x, y
            #    a = torch.ones(1'000'000)
            #    x, y = out(a[0:9], a[1:10])
            #
            # It would be much better to add copy_() calls into the graph for the two tiny slices, instead of materializing
            # a giant "updated synthetic base" and copying into a's entire storage.
            #
            # For now, we are pessimistically not performing the optimization from (3);
            # we will materialize an "updated" synthetic base, and copy it back to the synthetic input base.
            # This allows us to factor aot autograd much more nicely, since only one area of the code needs to worry
            # about synthetic bases.
            for i, (inpt_old, inpt_f) in enumerate(zip(args, f_args) if not trace_joint else zip(args[0], f_args[0])):
                if not isinstance(inpt_f, torch.Tensor):
                    continue
                assert is_fun(inpt_f)
                inpt_new = from_fun(inpt_f)
                if meta.input_info[i].mutation_type == MutationType.MUTATED_IN_GRAPH:
                    # We found an input that had a (data-only) mutation.
                    # Since keep_input_mutations is set, we need to faithfully apply a copy_()
                    # so the compiler will see the input mutation in the graph.
                    if meta.input_info[i].mutations_hidden_from_autograd:
                        with torch.no_grad(), torch.autograd._unsafe_preserve_version_counter(inpt_old):
                            inpt_old.copy_(inpt_new)
                    else:
                        inpt_old.copy_(inpt_new)

        return pytree.tree_map(from_fun, f_outs)

    # Kinda annoying, but needed to make sure that the fx graph we trace out has "primals"
    # and "tangents" as its input names (which are special-cased by the partitioner)
    def joint_helper(primals, tangents):
        return functionalized_f_helper(primals, tangents)

    def fwd_helper(*args):
        return functionalized_f_helper(*args)

    helper = joint_helper if trace_joint else fwd_helper
    if config.functionalize_rng_ops:
        # Setup the wrapper for functionalization of rng ops
        helper, args = create_functionalized_rng_ops_wrapper(helper, args, trace_joint)

    return helper, args

def create_graph(f, args, *, aot_config: AOTConfig) -> torch.fx.GraphModule:
    with enable_python_dispatcher():
        fx_g = make_fx(f, decomposition_table=aot_config.decompositions)(*args)

    return fx_g


def normalize_as_list(x):
    if isinstance(x, tuple):
        return list(x)
    elif isinstance(x, list):
        return x
    return [x]


aot_autograd_decompositions = {}


# This is a list since looking forward, we can have this arbitrarily nested.
graph_being_compiled: List[str] = []
# TODO: It would be nice to reset the numbering every time aot_id goes
# up, but this is annoying to do right now (because we don't know if
# an aot_id will come back from the dead), so right now this also happens
# to be a globally unique number too (at the cost of wobbling if you change
# how the graphs compile)
nth_graph: int = 0
model_name: str = "model"


def set_model_name(name):
    global model_name
    model_name = name


def get_aot_compilation_context() -> Tuple[List[str], str, int]:
    return list(graph_being_compiled), model_name, nth_graph


def get_aot_graph_name() -> str:
    """
    Returns the name of the graph being compiled.
    """
    global model_name, graph_being_compiled, nth_graph
    return f"{model_name}__{'_'.join(graph_being_compiled)}_{nth_graph}"


get_graph_being_compiled = get_aot_graph_name


@contextmanager
def track_graph_compiling(aot_config, graph_name):
    global graph_being_compiled
    # TODO: Don't shove the aot_id in here; set it in the context
    graph_being_compiled = [f"{aot_config.aot_id}_{graph_name}"]
    try:
        yield
    finally:
        global nth_graph
        nth_graph += 1
        graph_being_compiled = []


def make_boxed_func(f):
    def g(args):
        return f(*args)

    g._boxed_call = True
    return g


def make_boxed_compiler(compiler):
    @wraps(compiler)
    def f(fx_g, inps):
        out_f = compiler(fx_g, inps)
        fx_g = make_boxed_func(out_f)
        return fx_g

    return f


def call_func_with_args(f, args, steal_args=False, disable_amp=False):
    if not steal_args:
        args = list(args)
    assert isinstance(args, list)

    context = torch._C._DisableAutocast if disable_amp else nullcontext
    with context():
        if hasattr(f, "_boxed_call"):
            out = normalize_as_list(f(args))
        else:
            # TODO: Please remove soon
            # https://github.com/pytorch/pytorch/pull/83137#issuecomment-1211320670
            warnings.warn(
                "Your compiler for AOTAutograd is returning a function that doesn't take boxed arguments. "
                "Please wrap it with functorch.compile.make_boxed_func or handle the boxed arguments yourself. "
                "See https://github.com/pytorch/pytorch/pull/83137#issuecomment-1211320670 for rationale."
            )
            out = normalize_as_list(f(*args))
    return out

def aot_dispatch_base_graph(
    flat_fn,
    flat_args: List[Tensor],
    aot_config: AOTConfig,
    *,
    fw_metadata: ViewAndMutationMeta
) -> Tuple[Callable, List[Any], Optional[SubclassMeta]]:
    # aot_dispatch_base requires functionalization, but doesn't need to handle as many cases as the autograd case.
    # The cases that aot_dispatch_base doesn't need to handle include:
    # - outputs that are aliases of graph intermediates
    # - outputs that are aliases of graph inputs
    # While cases that it does need to handle include:
    # - input mutations (including when inputs are aliases of each other)
    # - input metadata mutations
    fn_to_trace = fn_input_mutations_to_outputs(
        flat_fn,
        fw_metadata,
        keep_data_input_mutations=aot_config.keep_inference_input_mutations,
    )

    fn_to_trace, updated_flat_args = create_functionalized_fn(
        fn_to_trace, flat_args, meta=fw_metadata, aot_config=aot_config, trace_joint=False)

    fn_to_trace, updated_flat_args_subclasses_desugared, maybe_subclass_meta = aot_dispatch_subclass(
        fn_to_trace, updated_flat_args, is_joint_structure=False, meta=fw_metadata, fw_only=flat_fn
    )

    fw_module = create_graph(
        fn_to_trace,
        updated_flat_args_subclasses_desugared,
        aot_config=aot_config,
    )

    # As long as we opted to remove input mutations, then
    # there should be *NO* mutating ops in the graph at this point.
    copy_count = assert_functional_graph(fw_module.graph, allow_input_mutations=aot_config.keep_inference_input_mutations)

    fw_module.graph.eliminate_dead_code()
    fw_module.recompile()

    copy_count2 = assert_functional_graph(fw_module.graph, allow_input_mutations=aot_config.keep_inference_input_mutations)

    assert copy_count == copy_count2

    if aot_config.enable_log:
        aot_graphs_log.info("%s", lazy_format_graph_code("Forward graph", fw_module, aot_config.aot_id))

    # TODO: should factor this into a separate function for export that always only returns just the graph.
    if aot_config.is_export:
        assert maybe_subclass_meta is None, "aot_export_module does not support tensor subclass inputs for now."
        return fw_module
    return fw_module, list(updated_flat_args_subclasses_desugared), maybe_subclass_meta

def aot_dispatch_base(flat_fn, flat_args: List[Tensor], aot_config: AOTConfig, *, fw_metadata: ViewAndMutationMeta):
    fw_module, updated_flat_args, maybe_subclass_meta = aot_dispatch_base_graph(
        flat_fn, flat_args, aot_config, fw_metadata=fw_metadata)

    disable_amp = torch._C._is_any_autocast_enabled()
    context = torch._C._DisableAutocast if disable_amp else nullcontext

    with context(), track_graph_compiling(aot_config, "inference"):
        compiler = aot_config.inference_compiler if aot_config.inference_compiler is not None else aot_config.fw_compiler
        if config.functionalize_rng_ops:
            # Add the seed and offset as example inputs to pass to the compiler
            fake_mode = detect_fake_mode()
            seed, offset = CUDARngStateHelper.get_torch_state_as_tuple(fake_mode)
            updated_flat_args.extend([seed, offset])

        if tracing_context := torch._guards.TracingContext.try_get():
            tracing_context.fw_metadata = fw_metadata \
                if maybe_subclass_meta is None else maybe_subclass_meta.fw_metadata
        compiled_fw = compiler(fw_module, updated_flat_args)

    # This boxed_call handling happens inside create_runtime_wrapper as well.
    # However, create_runtime_wrapper does not expect the rng offsets in the
    # output. So, we have to create another wrapper and take out the offset. As
    # a result, we have to account for not boxed_call compilers as well.
    if not hasattr(compiled_fw, "_boxed_call"):
        compiled_fw = make_boxed_func(compiled_fw)

    # Create a wrapper to set up the rng functionalize bits
    @wraps(compiled_fw)
    def rng_functionalization_wrapper(args):
        # args is a list because compiled_fw is boxed_call
        if fw_metadata.is_rng_op_functionalized:
            # Add the seed and offset to args
            seed, offset = CUDARngStateHelper.get_torch_state_as_tuple()
            args.extend([seed, offset])
            out = compiled_fw(args)
            out = functionalized_rng_runtime_epilogue(fw_metadata, out)
            return out
        else:
            return compiled_fw(args)

    if maybe_subclass_meta is not None:
        compiled_fw_func = aot_dispatch_subclass_wrapper(
            rng_functionalization_wrapper, subclass_metas=fw_metadata.subclass_fw_graph_out_meta, num_fw_outs_saved_for_bw=None)
    else:
        compiled_fw_func = rng_functionalization_wrapper

    if not hasattr(compiled_fw_func, "_boxed_call"):
        compiled_fw_func = make_boxed_func(compiled_fw_func)

    compiled_fn = create_runtime_wrapper(
        compiled_fw_func,
        runtime_metadata=fw_metadata,
        indices_of_inps_to_detach=[],
        trace_joint=False,
        keep_input_mutations=aot_config.keep_inference_input_mutations,
        disable_amp=disable_amp
    )

    return compiled_fn


# Returns the number of detected copy_
def assert_functional_graph(fx_g: torch.fx.Graph, *, allow_input_mutations: bool = False) -> int:
    placeholders = set()
    copy_count = 0
    # NB: It would also be nice to verify that the mutations all happen at the
    # end, but we also do some administrative views after mutations so this
    # isn't actually true.  (TODO: Could this cause problems for Inductor?)
    for n in fx_g.nodes:
        if n.op == "placeholder":
            placeholders.add(n)
        if isinstance(n.target, torch._ops.OpOverload):
            if n.target is aten.copy_.default and allow_input_mutations:
                suffix = True
                # Can only copy_ into an input, and can only do so once
                assert n.args[0] in placeholders
                placeholders.remove(n.args[0])
                copy_count += 1
            else:
                assert not n.target._schema.is_mutable, \
                    f'aot_autograd expected to have an entirely functional graph, but found {n.format_node()}'
    return copy_count


def are_differentiable_views(view1, view2):
    if view1 is view2:
        return True
    if view1._base is None and view2._base is None:
        return False
    if view1._base is view2._base or view1._base is view2 or view1 is view2._base:
        return True
    return False


def same_dtype_views(view1, view2):
    if view1.dtype != view2.dtype:
        return False
    if view1._base is not None and view1.dtype != view1._base.dtype:
        return False
    if view2._base is not None and view2.dtype != view2._base.dtype:
        return False
    return True



# Assumption: x and y are known to share a storage, and we are trying to determine
# if their memory is actually completely disjoint, based on sizes/strides/storage_offset
def tensors_definitely_do_not_overlap(x, y):
    if x is y:
        return False
    if x.numel() == 0 or y.numel() == 0:
        return True

    # Make x always on the left
    if x.storage_offset() > y.storage_offset():
        x, y = y, x
    # Short-circuit in the "obvious" overlapping case: both tensors are contiguous
    if x.is_contiguous() and y.is_contiguous():
        if x.storage_offset() + x.numel() > y.storage_offset():
            # definitely overlap
            return False
        else:
            # definitely no overlap
            return True

    if x.dim() == 2 and y.dim() == 2 and x.stride(1) == 1 and y.stride(1) == 1:
        # This cases is needed for the shampoo optimizer.
        # All tensors are 2d (non-contiguous), have the same outer stride, and have an inner stride of 1
        # (so rows are contiguous)
        if x.stride(0) == y.stride(0):
            offset_delta = y.storage_offset() - x.storage_offset()
            if offset_delta < x.size(1):
                # definitely overlaps (row 0 of y overlaps with row 0 of x)
                # Example:
                #   base = torch.arange(32).reshape(4, 8)
                #   x = base.narrow(1, 0, 4)
                #     x: size=(4, 4), stride=(8, 1), offset=0
                #   y = base.narrow(1, 3, 4)
                #     y: size=(4, 4), stride=(8, 1), offset=3
                return False
            x_total_elems_covered = x.stride(0) * (x.size(0) - 1) + x.size(1)
            if x_total_elems_covered <= offset_delta:
                # definitely does not overlap (last byte of x is before start of y)
                # Example:
                #   x: size=(4, 4), stride=(8, 1), offset=0 (last byte is 27)
                #   y: size=(4, 4), stride=(8, 1), offset=28 (start byte is 28)
                return True
            # At this point, we want to check if the 0th row of y
            # overlaps with **some** row of x.
            # We can check this by shifting y backward by the shared stride, repeatedly,
            # until the first row of y is before the first row of x.
            # Then we can check if these rows overlap.
            # We can accomplish this by modding our offset by the stride.
            offset_delta_mod = offset_delta % x.stride(0)
            # Example:
            # 0 1 2 3
            # 9 10 11 12
            # 18 19 20 21
            # 27 28 29 30
            #   x: size=(4, 4), stride=(9, 1), offset=0
            #   y: size=(4, 4), stride=(9, 1), offset=22 (this would not overlap)
            #   y: size=(4, 4), stride=(9, 1), offset=23 (this would not overlap)
            #   y: size=(4, 4), stride=(9, 1), offset=24 (this would overlap)
            #   y: size=(4, 4), stride=(9, 1), offset=25 (this would overlap)
            # If the interval [modded_offset, modded_offset + x_size] falls entirely
            # without
            if offset_delta_mod + y.size(1) <= x.stride(0):
                return True
            else:
                return False
    return False


def compute_overlapping_inputs(fwd_inputs, aliased_input_indices):
    actual_aliased_indices = set()
    for j in range(len(aliased_input_indices)):
        for i in range(j):
            i_ = aliased_input_indices[i]
            j_ = aliased_input_indices[j]
            if not tensors_definitely_do_not_overlap(fwd_inputs[i_], fwd_inputs[j_]):
                actual_aliased_indices.add(i_)
                actual_aliased_indices.add(j_)
    return actual_aliased_indices


def _check_if_mutation_can_be_in_graph(
    keep_input_mutations: bool,
    mutates_data,
    mutates_metadata,
    mutations_hidden_from_autograd,
    requires_grad
):
    if keep_input_mutations:
        return mutates_data and ((not mutates_metadata and not requires_grad) or mutations_hidden_from_autograd)
    return False


def _get_mutation_type(
    keep_input_mutations: bool,
    mutates_data,
    mutates_metadata,
    mutations_hidden_from_autograd,
    requires_grad
):
    if (not mutates_data) and (not mutates_metadata):
        return MutationType.NOT_MUTATED

    if _check_if_mutation_can_be_in_graph(
        keep_input_mutations,
        mutates_data,
        mutates_metadata,
        mutations_hidden_from_autograd,
        requires_grad
    ):
        return MutationType.MUTATED_IN_GRAPH

    return MutationType.MUTATED_OUT_GRAPH


# Note [Handling mutations on an input that aliases other inputs]
# The easiest example to show-case this edge case is here:
#
# def f(a, b):
#     a.mul_(2)
#     out = a + b
#     return out
# b = torch.ones(...)
# a = b.view(-1)
# f(a, b)
#
# In this situation, if a and b happened to be aliased, we need to trace something different!
# Suppose we had b = a.view(-1)
# (In this case, that means that `a._base is b`)
#
# We need to ensure that the aliasing relationship between a and b is preserved.
# We do that detecting the specific situation above (mutate an input that aliases another input),
# and when we do that, we create a synthetic base argument. Then inside of the traced forward,
# we regenerate a and b off of that base.
# The complete example of the transformed function looks like this:
#
# // The traced forward takes in a synthetic base, and regenerates the aliased inputs as views
# // We could consider getting view-replay support here to minimize as_strided_scatter ops in the graph
# def traced_forward(base):
#     a = base.as_strided(...)
#     b = base.as_strided(...)
#     a_updated = a.mul(2)
#     base_updated = torch.as_strided_scatter(base, a_updated, ...)
#     b_updated = base_updated.as_strided(...)
#     out = a_updated + b_updated
#     return a_updated, out
#
# def compiled_fn(a, b):
#     // we detect that a is the "differentiable base" here
#     base = a
#     // In other situations, we might do either:
#     // (1) a and b are both views off of some larger differentiable base
#     //     assert a._base is b._base and a._base is not None
#     //     base = a._base
#     // (2) a and b both don't require gradients. Create a base from the storage
#     //     assert a._base is None and b._base is None
#     //     base = torch.Tensor(a.storage())
#     a_updated, out = traced_forward(base)
#     a.copy_(a_updated)
#     return out
#
# This function:
# (1) Merges input views into a synthetic base argument, when any of those input views are mutated
# (2) Returns metadata telling the autograd.Function how to modify their arguments properly,
#     to respect the new calling convention.
#
# The calling convention is as follows.
# Any inputs that were originally views of one another get yanked, and replaced with a synthetic base.
# The argument list ordering goes [base1, ..., baseN], [arg1, ..., argN],
# Where the ordering of the bases is determined from the ordering of the original view args.
# baseA will come before baseB if the earliest original argument coming from baseA
# showed up earlier in the argument list than the earliest original argument coming from baseB.
#
# Example, given some tensors a, b, c, d
# call site:
#   f(a, c.view(-1), b.view(-1), b, c, d)
# Modified argument list:
#   c_base comes first because the first c view came earlier in arg list than the first b view
#   a and d still show up in the modified arg list, but b and c don't- they're regenerated from their bases
#   b_base = torch.Tensor(b.storage())
#   c_base = torch.Tensor(c.storage())
#   f(c_base, b_base, a, d)
def merge_view_inputs(
    fwd_inputs: List[Any], mutated_input_info: List[InputAliasInfo],
    *,
    # The autograd case currently has more restrictions than the inference case.
    is_inference: bool,
) -> Tuple[List[Any], Optional[List[Union[int, Tuple[int, torch.Tensor]]]]]:
    assert len(fwd_inputs) == len(mutated_input_info)
    storage_ref_to_idx: Dict[StorageWeakRef, List[int]] = collections.defaultdict(list)
    base_args = []
    other_args = []
    for i, inpt in enumerate(fwd_inputs):
        if isinstance(inpt, Tensor):
            storage_ref = StorageWeakRef(inpt.untyped_storage())
            storage_ref_to_idx[storage_ref].append(i)
        else:
            other_args.append(inpt)
    # Note [Synthetic Base Info Metadata]
    # This list contains metadata that tells you what the i'th argument in the inner calling convention should be.
    # It's either:
    # - another int (corresponding to the index in the argument list of the element from the outer calling convention)
    # - idx, view_tensor, where we can generate the new output with view_tensor._view_func(old_args[idx])
    #   idx corresponds to which synthetic base from the outer calling context to view
    inner_calling_convention_meta: Dict[int, Union[int, Tuple[int, torch.Tensor]]] = {}
    for aliased_input_indices in storage_ref_to_idx.values():
        if len(aliased_input_indices) <= 1 or not any(
            # We only care about mutations that affect all aliases,
            # so metadata mutations on an input doesn't require us to do synthetic base handling.
            mutated_input_info[inpt_idx].mutates_data
            for inpt_idx in aliased_input_indices
        ):
            for curr_idx in aliased_input_indices:
                other_args.append(fwd_inputs[curr_idx])
            continue

        # Here, we attempt to do a more complicated check to detect false aliasing
        # (e.g. if all the tensors have the same storage, but don't actually overlap)
        # In theory, we could have a large group of tensors that all share storages, where only *some* of them
        # have overlapping memory.
        # I don't bother with that case for now: here, we only bail out earlier if we detect that **every** pair
        # of tensors in the current group that shares a storage is non-overlapping.
        aliased_input_indices_no_false_sharing = compute_overlapping_inputs(fwd_inputs, aliased_input_indices)
        if len(aliased_input_indices_no_false_sharing) <= 1:
            for curr_idx in aliased_input_indices:
                other_args.append(fwd_inputs[curr_idx])
            continue

        # We detected an input that was mutated, AND aliases with another input.
        # we need to replace this set of aliased inputs with a single synthetic base.
        # For now, I'm banning a bunch of cases. We expect dynamo to properly detect these cases
        # and error out. We can fix them later.
        # These checks are transitive, so we don't need to check every pair.
        for idx1, idx2 in zip(aliased_input_indices, aliased_input_indices[1:], strict=False):
            view1 = fwd_inputs[idx1]
            view2 = fwd_inputs[idx2]
            # The "inputs that are aliased but have different differentiable bases" case
            # is more complicated and hopefully pretty rare. Not currently handled.
            if not is_inference:
                assert are_differentiable_views(
                    view1, view2
                ), "aot_autograd() does not yet handle non-differentiable view input mutations."
            # Regenerating views when reinterpreting complex / real tensors seems non-trivial,
            # not handling for now
            assert same_dtype_views(
                view1, view2
            ), "aot_autograd() does not yet handle input mutations on views with different dtypes."
        non_none_bases = [
            fwd_inputs[i]._base
            for i in aliased_input_indices
            if fwd_inputs[i]._base is not None
        ]
        aliases_with_none_bases = [
            fwd_inputs[i] for i in aliased_input_indices if fwd_inputs[i]._base is None
        ]
        if len(non_none_bases) == 0:
            # Case where none of the aliases have a ._base
            # we generate a synthetic base without gradients, and generate views off of it
            # We hit this case when we have input tensors to the graph that share a storage,
            # but do not have a ._base field.
            # Wondering when we hit this case?
            # The _base field simply says that autograd knows about the aliasing relationship,
            # but sometimes we create tensors which are aliased out of the same storage but guaranteed
            # to be disjoint. In these cases, we will skip setting up the _base relationship
            # for performance reasons (because the fact that the tensors share the same storage
            # is unobservable unless you (1) do naughty things with resize_/as_strided
            # or (2) look at the storage--as we are doing here.)
            # One particular example of this is optimizer steps on the LSTM module:
            # LSTM parameters are packed into a contiguous storage for efficiency reasons when
            # calling cuDNN kernels, so when these parameters get passed to the optimizer we will
            # find they share the same storage, but do not have _base set since they are all disjoint.
            #
            # NOTE: There is one case where this is unsafe:
            # torch.Tensor(storage) will ALWAYS create a 1D tensor, which is not necessarily
            # the same shape as the "actual" base that the tensor came from.
            # For the most part this is fine, because we always use as_strided()
            # to generate the original aliased inputs again.
            # If we were to use view-replay though, this could cause the aliased views
            # to have incorrect sizes.
            example_idx = aliased_input_indices[0]
            example_alias = fwd_inputs[example_idx]
            # Note that this function is re-used at both trace time and runtime.
            # At trace time, we're under a FakeMode so synthetic_base becomes a FakeTensor.
            synthetic_base = torch.empty((0,), dtype=example_alias.dtype, device=example_alias.device)
            # We don't actually have a convenient way of going from storage -> tensor,
            # So using set_() here (we suffer some minor overhead, but this case is rare).
            synthetic_base.set_(example_alias.untyped_storage())
        else:
            # Case where all of the aliases require gradients, and have the same _base.
            synthetic_base = non_none_bases[0]
            for other_base in non_none_bases[1:]:
                assert (
                    other_base is synthetic_base
                ), "aot_autograd() does not yet handle non-differentiable view input mutations."
            for alias in aliases_with_none_bases:
                assert (
                    alias is synthetic_base
                ), "aot_autograd() does not yet handle non-differentiable view input mutations."
        base_args.append(synthetic_base)
        for curr_view_idx in aliased_input_indices:
            curr_view = fwd_inputs[curr_view_idx]
            base_idx = len(base_args) - 1
            # We store just enough info here so that we can regenerate the view later.
            # Regeneration: curr_view._view_func(args[base_idx])
            inner_calling_convention_meta[curr_view_idx] = (base_idx, curr_view)
    if len(base_args) == 0:
        assert len(other_args) == len(fwd_inputs)
        # If no synthetic bases are necessary, just return the original inputs.
        return fwd_inputs, None
    else:
        # Otherwise, return:
        # (1) The new args according to the updated calling convention: (synthetic_bases, other_args)
        # (2) Metadata telling functionalization how to generate the inner argument list given the outer calling convention.
        #     We post-process it into a list, where meta[i] tells you info about the i'th argument in the inner calling convention.
        args_to_functionalization = base_args + other_args
        arg_to_old_idx_map = {arg: i for (i, arg) in enumerate(fwd_inputs)}
        for i, other_arg in enumerate(other_args):
            new_idx = len(base_args) + i
            old_idx = arg_to_old_idx_map[other_arg]
            inner_calling_convention_meta[old_idx] = new_idx
        # post process into a list
        post_processed_calling_convention_meta: List[Union[int, Callable]] = [
            -1 for _ in range(len(inner_calling_convention_meta))
        ]
        for k, v in inner_calling_convention_meta.items():
            post_processed_calling_convention_meta[k] = v
        # Quick assert: every argument in the inner calling convention should be accounted for.
        for x in post_processed_calling_convention_meta:
            assert x != -1
        return args_to_functionalization, post_processed_calling_convention_meta


def format_guard_bug_msg(aot_config, expected):
    return (
        f"At compilation time, graph {aot_config.aot_id} was compiled under the "
        f"assumption that {expected}, but at runtime this was not the case.  "
        "This indicates a guard bug in AOTAutograd or Dynamo, please file a bug to PyTorch."
    )


def remove_dupe_metadata(
    m: ViewAndMutationMeta,
    keep_arg_mask: List[bool],
    add_dupe_map: List[int],
) -> ViewAndMutationMeta:
    assert len(m.input_info) == len(keep_arg_mask)
    # Easy invariant: the first argument should never be a dupe (it will be kept)
    assert len(keep_arg_mask) > 0 and keep_arg_mask[0]

    # Filter dupe'd mutated inputs out of traced_tangents
    num_data_mutations = len([x for x in m.input_info if x.mutates_data])
    other_traced_tangents = m.traced_tangents[num_data_mutations:]
    inp_traced_tangents = m.traced_tangents[:num_data_mutations]
    filtered_inp_traced_tangents = [x for i, x in enumerate(inp_traced_tangents) if keep_arg_mask[m.mutated_inp_runtime_indices[i]]]
    traced_tangents = filtered_inp_traced_tangents + other_traced_tangents

    return ViewAndMutationMeta(
        input_info=[x for i, x in enumerate(m.input_info) if keep_arg_mask[i]],
        # For outputs that are views of inputs, we store the index of the input that the output
        # was generated from. Need to update that index to account for removed dupes.
        output_info=[
            OutputAliasInfo(
                output_type=o.output_type,
                raw_type=o.raw_type,
                dynamic_dims=o.dynamic_dims,
                base_idx=None if o.base_idx is None else add_dupe_map[o.base_idx],
                requires_grad=o.requires_grad
            )
            for o in m.output_info
        ],
        num_intermediate_bases=m.num_intermediate_bases,
        keep_input_mutations=m.keep_input_mutations,
        traced_tangents=traced_tangents,
        # We are guaranteed not to get here, since dupes are not supported today with subclass inputs.
        subclass_inp_meta=None,
        subclass_fw_graph_out_meta=None,
        subclass_tangent_meta=None,
        is_train=m.is_train
    )

# Given our ViewAndMutation metadata, this fn constructs a new set of metadata,
# after adding synthetic base arguments to the function.
# Most of the work in this fn is slogging through all of the metadata corresponding to inputs,
# and updating it with our synthetic base calling convention.
#
# When config.debug_assert is set, we automatically regenerate the metadata
# and compare it to this output for sanity.
#
# In addition to the updated metadata, also return the list of input indices
# that will need to be updated in the synthetic base epilogue
def create_synthetic_base_metadata(
    m: ViewAndMutationMeta,
    # Maps each outer argument idx to its inner idx (or, if this outer arg is generated from a
    # synthetic base, you get a tuple of (i, TensorMeta), telling you the base tensor idx, and view metadata)
    synthetic_base_info: List[Union[int, Tuple[int, torch.Tensor]]],
    outer_args: List[Any],
    inner_args: List[Any],
) -> Tuple[ViewAndMutationMeta, List[int]]:

    S_Outer = NewType('S_Outer', int)
    S_Inner = NewType('S_Inner', int)
    synthetic_base_to_indices: Dict[S_Inner, List[S_Outer]] = {}
    for inner_idx in range(len(inner_args)):
        outer_aliased_indices_of_current_base_arg = [
            outer_idx for outer_idx, inner_idx_or_tuple in enumerate(synthetic_base_info)
            if (isinstance(inner_idx_or_tuple, int) and inner_idx_or_tuple == inner_idx)
            or (isinstance(inner_idx_or_tuple, tuple) and inner_idx_or_tuple[0] == inner_idx)
        ]
        synthetic_base_to_indices[inner_idx] = outer_aliased_indices_of_current_base_arg

    # given the requires_grad info on mutated inputs,
    # generate the requires_grad info on those same mutated inputs, but after constructing synthetic bases.
    input_infos = []
    for outer_indices in synthetic_base_to_indices.values():
        # leaf-ness should be all-or-nothing for aliased tensor.
        # (aka if "a" and "b" are views, then a.is_leaf == b.is_leaf)
        any_leaf = any(m.input_info[x].is_leaf for x in outer_indices)
        all_leaf = all(m.input_info[x].is_leaf for x in outer_indices)
        assert any_leaf == all_leaf

        mutates_data = True if len(outer_indices) > 1 else m.input_info[outer_indices[0]].mutates_data
        mutates_metadata = False if len(outer_indices) > 1 else m.input_info[outer_indices[0]].mutates_metadata
        requires_grad = any(m.input_info[x].requires_grad for x in outer_indices)
        mutations_hidden_from_autograd = all(m.input_info[x].mutations_hidden_from_autograd for x in outer_indices)
        mutation_type = _get_mutation_type(
            m.keep_input_mutations,
            mutates_data,
            mutates_metadata,
            mutations_hidden_from_autograd,
            requires_grad
        )

        inpt_info = InputAliasInfo(
            # If len(outer_indices) > 1, then this input is a synthetic base.
            # The invariant is that to the rest of aot autograd, synthetic bases only show up if
            # one of their aliases gets a data mutation. And if any of their aliases get metadata
            # mutations, they will be hidden from the rest of aot autograd.
            mutates_data=mutates_data,
            mutates_metadata=mutates_metadata,
            mutations_hidden_from_autograd=mutations_hidden_from_autograd,
            is_leaf=any_leaf,
            requires_grad=requires_grad,
            mutation_type=mutation_type,
        )
        input_infos.append(inpt_info)


    # Find any inputs that fulfill the following criteria:
    # (1) They are part of a synthetic base (because they alias another input,
    #      and at least one input experiences a data mutation)
    # (2) They experience a metadata mutation
    outer_aliased_arg_idx_with_metadata_mutations = [
        outer_idx for outer_idx, inpt_info in enumerate(m.input_info)
        if inpt_info.mutates_metadata and not isinstance(synthetic_base_info[outer_idx], int)
    ]

    # grab the original requires grad info on the outputs, except the ones from the mutated inputs
    input_metadata_output_info = [
        OutputAliasInfo(
            output_type=OutputType.alias_of_input,
            raw_type=FunctionalTensor,
            dynamic_dims={i for i, s in enumerate(outer_args[outer_idx].shape) if not is_concrete_int(s)},
            base_idx=synthetic_base_info[outer_idx][0],
            requires_grad=outer_args[outer_idx].requires_grad
        ) for outer_idx in outer_aliased_arg_idx_with_metadata_mutations]
    existing_output_infos = [
        OutputAliasInfo(
            output_type=o.output_type,
            raw_type=o.raw_type,
            dynamic_dims=o.dynamic_dims,
            # Map the input idx pre-synthetic-bases to the new idx post-synthetic-bases
            base_idx=None if o.base_idx is None
            else synthetic_base_info[o.base_idx]
            if isinstance(synthetic_base_info[o.base_idx], int)
            else synthetic_base_info[o.base_idx][0],
            requires_grad=o.requires_grad
        )

        for o in m.output_info]

    inner_mutated_tangents = [
        x
        for inner_idx, x in enumerate(inner_args)
        if input_infos[inner_idx].mutates_data and input_infos[inner_idx].requires_grad
    ]

    output_info = existing_output_infos + input_metadata_output_info
    # Regenerate traced tangents to include mutated inputs including synthetic bases
    traced_tangents = inner_mutated_tangents + m.traced_tangents[len(inner_mutated_tangents):]

    return ViewAndMutationMeta(
        input_info=input_infos,
        output_info=output_info,
        num_intermediate_bases=m.num_intermediate_bases,
        keep_input_mutations=m.keep_input_mutations,
        traced_tangents=traced_tangents,
        # We are guaranteed not to get here, since synthetic_base codepaths are not supported today with subclass inputs.
        subclass_inp_meta=None,
        subclass_fw_graph_out_meta=None,
        subclass_tangent_meta=None,
        is_train=m.is_train
    ), outer_aliased_arg_idx_with_metadata_mutations

# MOTIVATION:
#
# When tracing functions for future execution, one must be careful not to pass
# in the same input tensor multiple times (e.g., f(x, x), as this can result
# in graphs that are ONLY valid if you later pass a new tensor in exactly the
# same way (e.g., f(y, y)).  (NB: we really mean duplicate; two distinct
# tensors that alias each other is a different situation that is covered by
# aot_dispatch_deduplicated_autograd). Here are two examples:
#
# (1) Suppose you have a function:
#
#   def f(x, y):
#       return x + y
#
# If you make_fx(f)(x, x), you will trace out:
#
#   def f(x, y):
#       return y + y
#
# Oops!
#
# (2) For most tensors x and y, you can compute f's gradient with respect to
# these to inputs by saying torch.autograd.grad(f(x, y), (x, y)).  However,
# if x is y, you will trace out a program that gets incorrect gradients:
#
#   >>> x = torch.randn(1, requires_grad=True)
#   >>> torch.autograd.grad(x + x, (x, x))
#   (tensor([2.]), tensor([2.]))
#
# In other words, the gradient is double-counted.  Deduplicating the arguments
# gives you an appropriate gradient:
#
#   >>> y = torch.randn(1, requires_grad=True)
#   >>> torch.autograd.grad(x + y, (x, y))
#   (tensor([1.]), tensor([1.]))
#
# HOW TO DEDUPLICATE:
#
# There are a few strategies, in order of preference:
#
# 1. For every duplicate argument to the function, detach it into
#    a separate leaf tensor, so that it is no longer duplicated.
#
#       PRO: The resulting compiled graph works for any configuration
#       of duplicated arguments.
#
#       CON: It does not (naively) work if you mutate the metadata of inputs:
#
#           def f(x, y):
#               x.transpose_(0, 1)
#               y.transpose_(0, 2)
#
#           x = torch.randn(2, 3, 4)
#           f(x, x)
#
#       The ordering of the transposes inside f dictates whether or not
#       you get [4, 2, 3] or [3, 4, 2].  This means that you cannot precompute
#       what metadata mutations should get applied to each input; you need to
#       assume they aren't duplicates (what we do today) or preserve
#       the original metadata mutations exactly in order, so that they work
#       for any duplicate configuration.
#
#       CON: It does not (naively) work if you mutate the data of inputs.
#       In particular, leaf tensors that require grad cannot be mutated,
#       this makes it impossible to differentiate with respect to the original
#       base.
#
# 2. For every duplicate argument to the function, remove it, so it is
#    no longer part of the "true" signature:
#
#       PRO: Implemented naively, it still works for metadata/data mutation.
#
#       CON: The resulting compiled graph is duplicate-specialized: it only
#       works if future calls duplicate arguments in exactly the same way.
#       Horribly, Dynamo doesn't guard on this at the moment.  But even if
#       it did, you could still end up recompiling a bunch of each duplicate.
#
# Our strategy is to do (1) if we can, and do (2) otherwise, erroring if
# Dynamo's guards are not enough.  In practice, this seems to cover
# everything.
#
def aot_wrapper_dedupe(
    flat_fn,
    flat_args: List[Tensor],
    aot_config: AOTConfig,
    *,
    compiler_fn,
    fw_metadata,
):
    # Use information about whether or not flat_fn mutates its arguments
    # or not to handle dupe args

    # Strategy 1: For any input that is not mutated, we can leafify it if we
    # need to remove a duplicate.
    leaf_flat_args = []
    args_set = set()
    ok = True

    for i, a in enumerate(flat_args):
        if not isinstance(a, torch.Tensor):
            leaf_flat_args.append(a)
        elif a not in args_set:
            args_set.add(a)
            leaf_flat_args.append(a)
        elif not fw_metadata.input_info[i].mutates_data and not fw_metadata.input_info[i].mutates_metadata:
            leaf_flat_args.append(a.detach().requires_grad_(a.requires_grad))
        else:
            ok = False
            break

    if ok:
        return compiler_fn(flat_fn, leaf_flat_args, aot_config, fw_metadata=fw_metadata)

    if requires_subclass_dispatch(leaf_flat_args, fw_metadata):
        raise RuntimeError("""\
Encountered duplicate inputs that are mutated in the graph, but at least one input/output
to the graph is a tensor subclass. This is not supported today. You can try to
remove the aliasing yourself as a workaround, or otherwise file an issue on github.""")

    # export path: ban duplicate inputs for now, add later if requested.
    if aot_config.is_export:
        raise RuntimeError(f"""\
Encountered duplicated inputs that are mutated in the graph you are trying to export.
This functionality is currently not supported. If needed, please file a github issue.

fw_metadata={str(fw_metadata)}
        """)

    # Strategy 2: Duplicate specialize.
    #
    # In Haskell types, suppose you have:
    #
    #   add_dupe_args :: DedupedArgs -> Args
    #   remove_dupe_args :: Args -> DedupedArgs
    #
    #   compiler_fn
    #       :: (DedupedArgs -> R) -> DedupedArgs -> AOTConfig -> (DedupedArgs -> R)
    #   deped_compiler_fn
    #       :: (Args -> R) -> Args -> AOTConfig -> (Args -> R)
    #
    # Then the code below can be written in point-free style as:
    #
    #   deduped_compiler_fn f a c =
    #       compiler_fn (f . add_dupe_args) (remove_dupe_args a) c . remove_dupe_args
    #
    # Suppose you have:
    #
    #   [a, b, a, c]
    #
    # We want:
    #
    #   remove_dupe_args([a, b, a, c]) == [a, b, c]
    #   add_dupe_args([a, b, c]) == [a, b, a, c]
    #
    # This is done via (respectively):
    #
    #   seen_args = {a: 0, b: 1, c: 2}
    #   enumerate(add_dupe_map) = [  # how to get args from the deduped list
    #       (0, 0),
    #       (1, 1),
    #       (2, 0),
    #       (3, 2),
    #   ]
    #   keep_arg_mask = [True, True, False, True]

    seen_args = {}
    keep_arg_mask = []
    # Implicitly map duped arg position (list index) to de-duped arg position
    add_dupe_map: List[int] = []
    duped_arg_len = len(flat_args)

    j = 0  # index into deduped_flat_args
    for t in flat_args:
        if isinstance(t, torch.Tensor):
            if t in seen_args:
                keep_arg_mask.append(False)
                add_dupe_map.append(seen_args[t])
                continue
            seen_args[t] = j

        keep_arg_mask.append(True)
        add_dupe_map.append(j)
        j += 1
    assert len(add_dupe_map) == duped_arg_len, (
        f"Expects add_dupe_map to have length {duped_arg_len} but got {len(add_dupe_map)}"
    )

    # NB: Hot path, avoid set lookups here
    # TODO: Can avoid the zip here too, probably
    def remove_dupe_args(args):
        return [t for t, keep in zip(args, keep_arg_mask) if keep]

    def add_dupe_args(args):
        return [args[add_dupe_map[i]] for i in range(duped_arg_len)]

    deduped_flat_args = remove_dupe_args(flat_args)

    # Update our input metadata to remove duped input metadata.
    updated_fw_metadata = remove_dupe_metadata(fw_metadata, keep_arg_mask, add_dupe_map)

    if tracing_context := TracingContext.try_get() and aot_config.aot_autograd_arg_pos_to_source:
        # TODO(voz): This structure is 1:1, we could consider an alternate structure like
        # kept_pos:[dupe_arg_pos], however, add_dupe_map is 1:1 so we would need a new structure there,
        # which feels like needless complexity for a tiny bit of efficiency at this point.
        for dupe_arg_pos, (kept_pos, keep_arg) in enumerate(zip(add_dupe_map, keep_arg_mask)):
            if not keep_arg:
                dupe_arg_source = aot_config.aot_autograd_arg_pos_to_source[dupe_arg_pos]
                kept_arg_source = aot_config.aot_autograd_arg_pos_to_source[kept_pos]
                tracing_context.guards_context.aotautograd_guards.append(DuplicateInputs(kept_arg_source, dupe_arg_source))

    @wraps(flat_fn)
    def wrapped_flat_fn(*args):
        return flat_fn(*add_dupe_args(args))

    if config.debug_assert:
        ref_fw_metadata = run_functionalized_fw_and_collect_metadata(
            wrapped_flat_fn,
            keep_input_mutations=fw_metadata.keep_input_mutations,
            is_train=fw_metadata.is_train,
        )(*deduped_flat_args)
        assert ref_fw_metadata == updated_fw_metadata, \
            f'ref_metadata={str(ref_fw_metadata)}, actual_metadata={str(updated_fw_metadata)}'

    compiled_fn = compiler_fn(wrapped_flat_fn, deduped_flat_args, aot_config, fw_metadata=updated_fw_metadata)

    if not hasattr(compiled_fn, "_boxed_call"):
        compiled_fn = make_boxed_func(compiled_fn)

    @wraps(compiled_fn)
    def wrapped_compiled_fn(args):
        deduped_args = remove_dupe_args(args)
        args.clear()
        return compiled_fn(deduped_args)

    wrapped_compiled_fn._boxed_call = True

    # This can be uncommented when we properly guard for duplicates,
    # but right now we must not do it.
    # if not config.debug_assert:
    #     return wrapped_compiled_fn

    @wraps(wrapped_compiled_fn)
    def debugged_compiled_fn(args):
        # Test that the computed remove/add arg functions are an inverse
        new_args = add_dupe_args(remove_dupe_args(args))
        seen = {}
        for i, (x, y) in enumerate(zip(new_args, args)):
            seen[y] = None
            assert x is y, format_guard_bug_msg(
                aot_config,
                f"{describe_input(i, aot_config)} would be a duplicate of "
                f"{describe_input(add_dupe_map[i], aot_config)}",
            )
        # This is only an error if there is metadata mutation on both of
        # the duped arguments; in this case, we need to know what order
        # the metadata mutation applies in.  You'll get the correct result
        # otherwise, because a graph that assumes distinct inputs works if
        # you dupe the inputs (the gradient contributions from each input
        # will get summed up appropriately.)
        #
        # TODO: work out how to setup this assert correctly
        """
        assert len(seen) == unique_args, format_guard_bug_msg(aot_config,
            f"there would be {unique_args} distinct arguments"
        )
        """
        return wrapped_compiled_fn(args)

    debugged_compiled_fn._boxed_call = True

    return debugged_compiled_fn

# This layer handles the situation where you have two inputs that alias each other,
# and one of the inputs is mutated.
# We need to take special care to ensure that the mutation is applied to the other aliases in the graph.
#
# pre-condition: aot_wrapper_dedup has already run.
# (This function will in theory work if there are duplicate args.
# However, the synthetic base code path is a bit sub-optimal, and running with dupe'd inputs
# would cause us to hit that path more frequently).
def aot_wrapper_synthetic_base(
    flat_fn,
    flat_args: List[Tensor],
    aot_config: AOTConfig,
    *,
    fw_metadata: ViewAndMutationMeta,
    # Currently, the only reason we need to plumb this bool is because
    # the synthetic base code prohibits more cases in the autograd case than the inference case.
    needs_autograd: bool,
    compiler_fn,
):
    is_inference = not needs_autograd
    flat_args_with_synthetic_bases, synthetic_base_info = merge_view_inputs(
        flat_args, fw_metadata.input_info, is_inference=is_inference,
    )
    # Happy path: we don't need synthetic bases
    if synthetic_base_info is None:
        return compiler_fn(flat_fn, flat_args, aot_config, fw_metadata=fw_metadata)

    # export path: ban synthetic bases for now, add later if requested.
    if requires_subclass_dispatch(flat_args, fw_metadata):
        raise RuntimeError("""\
Encountered aliased inputs that are mutated in the graph, but at least one input/output
to the graph is a tensor subclass. This is not supported today. You can try to
remove the aliasing yourself as a workaround, or otherwise file an issue on github.""")

    if aot_config.is_export:
        raise RuntimeError(f"""\
Encountered aliased inputs that are mutated in the graph you are trying to export.
This functionality is currently not supported. If needed, please file a github issue.

synthetic_base_info={str(synthetic_base_info)}

fw_metadata={str(fw_metadata)}
        """)

    assert len(fw_metadata.input_info) == len(synthetic_base_info)

    # Update our forward metadata to take synthetic bases into account
    fw_metadata_updated, aliased_arg_idx_with_metadata_mutations = \
        create_synthetic_base_metadata(fw_metadata, synthetic_base_info, flat_args, flat_args_with_synthetic_bases)

    num_aliased_args_with_metadata_mutations = len(aliased_arg_idx_with_metadata_mutations)

    def unpack_synthetic_bases(primals: List[Any]) -> List[Any]:
        f_args_inner = []
        for inner_idx_or_tuple in synthetic_base_info:
            if isinstance(inner_idx_or_tuple, int):
                f_args_inner.append(primals[inner_idx_or_tuple])
            else:
                inner_base_idx, view_tensor = inner_idx_or_tuple
                base = primals[inner_base_idx]
                view_arg = gen_alias_from_base(
                    base, view_tensor, view_tensor.requires_grad
                )
                f_args_inner.append(view_arg)
        return f_args_inner

    @wraps(flat_fn)
    def wrapped_flat_fn(*args):
        unpacked_args = unpack_synthetic_bases(args)
        # This is a bit subtle. The goal of this entire function (aot_dispatch_synthetic_bases)
        # is to relieve the downstream logic from having to reason about mutations on inputs that alias
        # each other, by replacing aliased inputs with a synthetic base.
        # One area where this breaks down a bit however is if one of those aliased inputs
        # experienced a metadata mutation.
        # We are now obligated to reapply the metadata mutation directly to the user's input;
        # it isn't enough to apply mutations back to the synthetic base in the downstream logic.
        #
        # The way we handle this is by pretending that those aliased inputs that experience metadata mutations
        # are additional outputs in the user's forward function.
        # The downstream logic will just treat these as "user outputs that alias inputs".
        # However, we will manually grab them at runtime here, use them to reapply the metadata mutation
        # to the user inputs, and not return them to the user.
        aliased_args_with_metadata_mutations = [
            x for i, x in enumerate(unpacked_args) if i in aliased_arg_idx_with_metadata_mutations]
        if len(aliased_args_with_metadata_mutations) > 0:
            return *(flat_fn(*unpacked_args)), *aliased_args_with_metadata_mutations
        else:
            return flat_fn(*unpacked_args)

    if config.debug_assert:
        ref_fw_metadata = run_functionalized_fw_and_collect_metadata(
            wrapped_flat_fn,
            keep_input_mutations=fw_metadata.keep_input_mutations,
            is_train=fw_metadata.is_train,
        )(*flat_args_with_synthetic_bases)
        assert ref_fw_metadata == fw_metadata_updated, (
            f'ref_metadata={pprint.pformat(partial_asdict(ref_fw_metadata))}, '
            f'\nactual_metadata={pprint.pformat(partial_asdict(fw_metadata_updated))}'
        )

    compiled_fn = compiler_fn(wrapped_flat_fn, flat_args_with_synthetic_bases, aot_config, fw_metadata=fw_metadata_updated)

    if not hasattr(compiled_fn, "_boxed_call"):
        compiled_fn = make_boxed_func(compiled_fn)

    @wraps(compiled_fn)
    def wrapped_compiled_fn(args):
        args_with_synthetic_bases, synthetic_base_info = merge_view_inputs(
            args, fw_metadata.input_info, is_inference=is_inference
        )
        assert synthetic_base_info is not None
        aliased_args_w_metadata_mutations = [args[i] for i in aliased_arg_idx_with_metadata_mutations]
        args.clear()
        outs = compiled_fn(args_with_synthetic_bases)
        if num_aliased_args_with_metadata_mutations > 0:
            # This code does not handle **all** input metadata mutations.
            # Instead, it only handles metadata mutations on inputs that were converted into synthetic bases
            # (which only happens if at least one aliased input experienced a data mutation).
            # e.g:
            # def f(a, b):
            #     a.mul_(2)
            #     b.t_(1, 0)
            # f(x.view(2, 2), x.view(2, 2))
            mutated_metadata_inps = outs[-num_aliased_args_with_metadata_mutations:]
            user_outs = outs[:-num_aliased_args_with_metadata_mutations]
            for inp, mutated_inp in zip(aliased_args_w_metadata_mutations, mutated_metadata_inps):
                inp.as_strided_(mutated_inp.size(), mutated_inp.stride(), mutated_inp.storage_offset())
            return user_outs
        return outs

    return wrapped_compiled_fn


def describe_input(i, aot_config):
    if i < aot_config.num_params_buffers:
        return f"parameter/buffer {i}"
    else:
        return f"input {i - aot_config.num_params_buffers}"

# The wrapper created by this function handles all of the runtime aliasing and mutation "epilogue" logic
# that needs to run after the compiled function.
#
# This function accepts a trace_joint flag, indicating whether or not we're generating the runtime
# epilogue for a forward-only inference graph, or for an autograd.Function.apply function.
# This is because there are some minor differences in how we treat these cases at runtime:
# - resize_() is currently handled in the inference case, but not fully handled in the autograd case.
# - the autograd cases inserts TensorAlias wrapper objects for outputs that alias inputs
def create_runtime_wrapper(
    compiled_fn,
    *,
    runtime_metadata: ViewAndMutationMeta,
    indices_of_inps_to_detach: List[int],
    trace_joint: bool,
    keep_input_mutations: bool,
    disable_amp: bool
):
    if not hasattr(compiled_fn, "_boxed_call"):
        compiled_fn = make_boxed_func(compiled_fn)

    def runtime_wrapper(*args):
        if trace_joint:
            args_ = list(args)
            # See Note [Detaching inputs that never need gradients]
            for idx in indices_of_inps_to_detach:
                if isinstance(args_[idx], torch.Tensor):
                    args_[idx] = args_[idx].detach()
            with torch.autograd._force_original_view_tracking(True):
                all_outs = call_func_with_args(
                    compiled_fn,
                    args_,
                    disable_amp=disable_amp,
                )
        else:
            # When we have an inference graph, we run with torch.no_grad.
            # It's possible to get an inference graph with inputs that require grad,
            # in which case we want to make sure autograd is disabled
            # (since e.g., inductor will generate aten.addmm.out calls which autograd will complain on)
            with torch.no_grad():
                all_outs = call_func_with_args(
                    compiled_fn,
                    args,
                    disable_amp=disable_amp,
                )

        num_mutated_inps = runtime_metadata.num_mutated_inputs
        num_mutated_runtime_inps = runtime_metadata.num_mutated_inp_runtime_indices
        num_metadata_mutated_inps = runtime_metadata.num_mutated_metadata_inputs
        num_intermediate_bases = runtime_metadata.num_intermediate_bases

        if keep_input_mutations and trace_joint:
            num_graph_handled = runtime_metadata.num_mutated_graph_handled_indices
            # autograd.Function requires us to return the mutated inputs as extra outputs to the autograd.Function.forward
            if num_graph_handled > 0:
                all_outs = all_outs[:-num_graph_handled]

        assert (
            len(all_outs)
            == num_mutated_runtime_inps + runtime_metadata.num_outputs + num_intermediate_bases
        )

        # Step 3: After running the compiled fw, apply updates to mutated inputs
        num_mutations_to_apply = runtime_metadata.num_mutated_inp_runtime_indices
        if num_mutations_to_apply > 0:
            updated_inputs = all_outs[: num_mutations_to_apply]
            fw_outs = all_outs[num_mutations_to_apply :]

            for i, inpt_idx in enumerate(
                runtime_metadata.mutated_inp_runtime_indices
            ):
                meta = runtime_metadata.input_info[inpt_idx]
                if not meta.mutates_data and not meta.mutates_metadata:
                    continue
                original_inpt = args[inpt_idx]
                updated_inpt = updated_inputs[i]
                if meta.mutates_metadata and not meta.mutates_data:
                    if trace_joint:
                        assert isinstance(updated_inpt, TensorAlias)
                        updated_inpt = updated_inpt.alias
                    # We need to grab the size/stride/storage_offset from the compiled forward,
                    # and use that to mutate the metadata of the input
                    original_inpt.as_strided_(
                        updated_inpt.size(),
                        updated_inpt.stride(),
                        updated_inpt.storage_offset(),
                    )
                else:
                    if meta.mutates_data and meta.mutates_metadata:
                        original_inpt.as_strided_(
                            updated_inpt.size(),
                            updated_inpt.stride(),
                            updated_inpt.storage_offset(),
                        )
                    else:
                        assert meta.mutates_data
                    if meta.is_leaf and original_inpt.requires_grad:
                        # We can hit this situation in this case:
                        #   def f(x):
                        #       x.detach().mul_(2)
                        #       return x + 1
                        # AOTAutograd will see a mutation in the above case, and try to
                        # apply a copy_() here, in the epilogue.
                        # But if x required gradients, and is a leaf, then autograd
                        # will yell at us for trying to mutate it.
                        # However, it's only possible to end up in this scenario (like the above)
                        # if all of the mutations to the leaf input were non-autograd-tracking mutations
                        # (aka mutations under no_grad(), or on detached views).
                        # In that case, we fully want to hide the mutation from autograd, so detaching is ok.
                        original_inpt.detach().copy_(updated_inpt)
                    else:
                        original_inpt.copy_(updated_inpt)
        else:
            fw_outs = all_outs

        # Step 4: Manually regenerate any outputs that are aliased to inputs, instead of
        # compiling them.
        if runtime_metadata.num_outputs_aliased > 0:
            # The compiled forward also returned intermediate bases. We don't want to return them to the user.
            if runtime_metadata.num_intermediate_bases > 0:
                fw_outs_no_intermediate_bases = fw_outs[
                    : -runtime_metadata.num_intermediate_bases
                ]
                intermediate_bases = fw_outs[-runtime_metadata.num_intermediate_bases:]
            else:
                fw_outs_no_intermediate_bases = fw_outs
                intermediate_bases = []

            assert len(fw_outs_no_intermediate_bases) == len(runtime_metadata.output_info)
            fw_outs_including_aliases = []
            for i, (o, info) in enumerate(zip(
                fw_outs_no_intermediate_bases, runtime_metadata.output_info
            )):
                if info.output_type in [OutputType.non_alias, OutputType.unsafe_view_alias, OutputType.custom_function_view]:
                    fw_outs_including_aliases.append(o)
                    continue
                if trace_joint:
                    assert isinstance(o, TensorAlias)
                    o_ = o.alias
                else:
                    o_ = o

                o_grad = runtime_metadata.output_info[i].requires_grad
                if info.output_type == OutputType.alias_of_input:
                    aliased_base_tensor = args[info.base_idx]
                    regenerated_out = gen_alias_from_base(aliased_base_tensor, o_, o_grad)
                    fw_outs_including_aliases.append(regenerated_out)
                    continue
                elif info.output_type == OutputType.is_input:
                    aliased_base_tensor = args[info.base_idx]
                    regenerated_out = aliased_base_tensor
                    fw_outs_including_aliases.append(regenerated_out)
                    continue
                elif info.output_type == OutputType.alias_of_intermediate:
                    base_tensor_list = intermediate_bases
                elif info.output_type == OutputType.alias_of_intermediate_save_as_output:
                    base_tensor_list = intermediate_bases
                else:
                    assert info.output_type == OutputType.alias_of_intermediate_base_is_user_output
                    base_tensor_list = fw_outs_no_intermediate_bases
                aliased_base_tensor = base_tensor_list[info.base_idx]
                # TODO: handle the custom autograd function case here.
                # We need a way to check whether a tensor came from a custom autograd fn from python,
                # AND a way to replay that custom view fn.
                regenerated_out = gen_alias_from_base(aliased_base_tensor, o_, o_grad)
                fw_outs_including_aliases.append(regenerated_out)
            ret_outs = fw_outs_including_aliases
        else:
            ret_outs = fw_outs

        if runtime_metadata.dynamic_outputs:
            for t, o in zip(ret_outs, runtime_metadata.output_info):
                if o.dynamic_dims is None:
                    continue
                if hasattr(t, '_dynamo_weak_dynamic_indices'):
                    t._dynamo_weak_dynamic_indices |= o.dynamic_dims
                else:
                    t._dynamo_weak_dynamic_indices = o.dynamic_dims.copy()
        if runtime_metadata.grad_enabled_mutation is not None:
            torch.set_grad_enabled(runtime_metadata.grad_enabled_mutation)
        return ret_outs
    return runtime_wrapper

# Calling convention: If we are running functionalized RNG, then outs consists
# of (user_outs, rng_offset)
def functionalized_rng_runtime_epilogue(metadata, outs, return_new_outs=True):
    if metadata.is_rng_op_functionalized:
        assert metadata.num_outputs_rng_offset == 1
        new_rng_offset = outs[-1]
        CUDARngStateHelper.set_new_offset(new_rng_offset)
        if return_new_outs:
            user_outs = outs[:-1]
            return user_outs
        else:
            return None
    return outs


def create_functionalized_rng_ops_wrapper(func, args, trace_joint=True):
    # Functionalization of rng ops changes the calling convention of the joint graph.
    # It goes from (primals, tangents) to (seed, offset, primals, tangents)
    # At runtime, we pass on the current seed and offset. This is hidden from
    # the user.
    fake_mode = detect_fake_mode()
    if fake_mode is None:
        fake_mode = nullcontext()

    def override_get_rng_state(device: Union[int, str, torch.device] = 'cuda'):
        out = PhiloxStateTracker.get_state_as_tensor()
        return out

    def override_set_rng_state(x, device: Union[int, str, torch.device] = 'cuda'):
        PhiloxStateTracker.set_state_from_tensor(x)

    def append_rng_offsets(args):
        if trace_joint:
            # args signature before: Tuple(fwd_outputs), Tuple(bwd_outputs)
            # args signature after: Tuple(fwd_outputs, new_fwd_rng_offset), Tuple(bwd_offset, new_bwd_rng_offset)
            return ((*args[0], PhiloxStateTracker.get_updated_fwd_offset()),
                    (*args[1], PhiloxStateTracker.get_updated_bwd_offset()))
        else:
            # args signature before: Tuple(fwd_outputs)
            # args signature after: Tuple(fwd_outputs, new_fwd_rng_offset)
            return (*args, PhiloxStateTracker.get_updated_fwd_offset())


    def traced_joint(primals, tangents, fwd_seed, fwd_base_offset, bwd_seed, bwd_base_offset):
        with patch("torch.cuda.get_rng_state", override_get_rng_state), patch("torch.cuda.set_rng_state", override_set_rng_state):
            return append_rng_offsets(func(primals, tangents))

    def traced_forward(*primals_fwd_seed_fwd_base_offset):
        # The signature is (*primals, seed, offset)
        with patch("torch.cuda.get_rng_state", override_get_rng_state), patch("torch.cuda.set_rng_state", override_set_rng_state):
            return append_rng_offsets(func(*primals_fwd_seed_fwd_base_offset[:-2]))

    if trace_joint:
        # Get the current seed and offset to setup tracing.
        fwd_seed, fwd_base_offset = CUDARngStateHelper.get_torch_state_as_tuple(fake_mode)
        bwd_seed, bwd_base_offset = CUDARngStateHelper.get_torch_state_as_tuple(fake_mode)
        PhiloxStateTracker.record_state(fwd_seed, fwd_base_offset, "forward")
        PhiloxStateTracker.record_state(bwd_seed, bwd_base_offset, "backward")
        return traced_joint, (*args, fwd_seed, fwd_base_offset, bwd_seed, bwd_base_offset)
    else:
        # Get the current seed and offset to setup tracing.
        fwd_seed, fwd_base_offset = CUDARngStateHelper.get_torch_state_as_tuple(fake_mode)
        PhiloxStateTracker.record_state(fwd_seed, fwd_base_offset, "forward")
        return traced_forward, (*args, fwd_seed, fwd_base_offset)


# Output structure:
# - List[Tensor] if tracing an inference graph
# - Tuple[List[Tensor], List[Tensor]] if tracing a joint graph.
# This function effectively concats each inner list of subclass tensors
# into a (potentially longer) list of inner tensors.
#
# This function takes in a pytree of arguments and unwraps any tensor subclasses.
# Annoyingly, we can't use pytrees to perform the unwrapping, because unwrapping returns
# a list of tensors that we would then need to concat together.
# Instead, we specialize the logic for the inference vs. joint graph case.
# NOTE: this function is hot, since we unwrap tensor subclass inputs at runtime
def unwrap_tensor_subclasses(wrapped_args, *, is_joint_structure: bool):
    def concat_inner_tensors_from_subclasses(xs):
        xs_inner = []
        for x in xs:
            if isinstance(x, torch.Tensor) and is_traceable_wrapper_subclass(x):
                attrs, _ = x.__tensor_flatten__()
                xs_inner += [getattr(x, attr) for attr in attrs]
            else:
                xs_inner += [x]
        return xs_inner

    if is_joint_structure:
        assert isinstance(wrapped_args, tuple) and len(wrapped_args) == 2
        assert isinstance(wrapped_args[0], (tuple, list)) and isinstance(wrapped_args[1], (tuple, list))
        unwrapped_args_fw = concat_inner_tensors_from_subclasses(wrapped_args[0])
        unwrapped_args_tangents = concat_inner_tensors_from_subclasses(wrapped_args[1])
        unwrapped_args = (unwrapped_args_fw, unwrapped_args_tangents)
    else:
        assert isinstance(wrapped_args, (list, tuple))
        unwrapped_args_fw = concat_inner_tensors_from_subclasses(wrapped_args)
        unwrapped_args = unwrapped_args_fw
    return unwrapped_args

# Turns a flattened list of tensor arguments into (maybe) subclass tensors.
# This function is used both at trace time and runtime, so we have an is_runtime flag telling us which context we're in.
def wrap_tensor_subclasses(
    unwrapped_args: List[Any],
    *,
    subclass_metas: List[Union[int, SubclassCreationMeta]],
    num_fw_outs_saved_for_bw: Optional[int] = None,
    is_runtime: bool = False,
) -> List[Any]:
    wrapped_args = []
    num_args_tallied = 0
    for subclass_meta in subclass_metas:
        if isinstance(subclass_meta, int):
            wrapped_args.append(unwrapped_args[subclass_meta])
            num_args_tallied += 1
        else:
            assert isinstance(subclass_meta, SubclassCreationMeta)
            wrapped_args.append(subclass_meta.creation_fn(unwrapped_args, is_runtime=is_runtime))
            num_args_tallied += subclass_meta.arg_count

    # Note: [Partitioner handling for Subclasses, Part 2]
    # At the beginning of AOTAutograd, we collect metadata on the inputs and outputs of the user fw,
    # to figure out which inputs/outputs are subclasses, and how to reconstruct the subclasses after flattening them.
    #
    # When this function is called at runtime in the forward,
    # we have been passed a list of (flattened) dense-tensor fw-outs, and need to reconstruct any subclass fw outs.
    #
    # One reasonable question that you should ask: when should the dense_tensor -> subclass_tensor wrapping happen?
    # Answer: we do it **inside of our compiled autograd.Function**.
    # This seems like morally the right place: autograd happens above subclass desugaring,
    # so autograd should see actual tensor subclasses at runtime, and not flattened dense tensors.
    #
    # This causes a tricky interaction though: when we run the min-cut partitioner to divvy up the joint graph
    # into a forward and backward graph, we end up with some activations that show up as extra outputs
    # in the compiled forward graph, that are **not** user outputs.
    # These activations are not visible to the user, and so there's no need for us to wrap them back into subclasses.
    #
    # On top of that, when we first computed subclass metadata (in `run_functionalized_fw_and_collect_metadata`),
    # we computed subclass metadata on every forward output, but this did **not** include activations
    # created by the partitioner.
    # as a result, `unwrapped_args` here will correspond to (*unwrapped_user_fw_outs, *activations),
    # but `subclass_metas` will only correspond to subclass metatadata on `user_fw_outs`.
    # We then need to make sure that we return (*wrapped_user_fw_outs, *activations).
    if num_fw_outs_saved_for_bw is not None:
        assert len(unwrapped_args) == num_args_tallied + num_fw_outs_saved_for_bw
        activations = unwrapped_args[num_args_tallied:]
        if isinstance(wrapped_args, tuple) and isinstance(activations, tuple):
            return wrapped_args + activations
        return tuple(list(wrapped_args) + list(activations))
    else:
        assert len(unwrapped_args) == num_args_tallied
        return tuple(wrapped_args)

# Given a bunch of "dense" tensor arguments, this function (potentially) wraps them into tensor subclasses.
# This function carefully handles the inference vs. joint cases:
# - when is_joint_structure is True, args is (primals, tangents)
# - when is_joint_structure is False, args is [*primals]
def wrap_tensor_subclasses_maybe_joint(unwrapped_args, *, is_joint_structure: bool, meta: ViewAndMutationMeta) -> List[Any]:
    # Since this function is re-used for both inference and joint graphs,
    if is_joint_structure:
        assert isinstance(unwrapped_args, tuple) and len(unwrapped_args) == 2
        assert isinstance(unwrapped_args[0], (tuple, list)) and isinstance(unwrapped_args[1], (tuple, list))
        primals, tangents = unwrapped_args[0], unwrapped_args[1]
        wrapped_primals = wrap_tensor_subclasses(primals, subclass_metas=meta.subclass_inp_meta)
        wrapped_tangents = wrap_tensor_subclasses(tangents, subclass_metas=meta.subclass_tangent_meta)
        return (wrapped_primals, wrapped_tangents)
    else:
        wrapped_args = wrap_tensor_subclasses(unwrapped_args, subclass_metas=meta.subclass_inp_meta)
        return wrapped_args

# This wrapper handles the AOTDispatch runtime logic for tensor subclasses.
# At runtime, we have a compiled function that knows how to operate on the domain of DenseTensor -> DenseTensor,
# But the user might have passed us some tensor subclass inputs (or expect some subclass tensor outputs).
# This function handles the wrapping and unwrapping of tensor subclasses at runtime.
def aot_dispatch_subclass_wrapper(
    runtime_fn: Callable,
    *,
    subclass_metas: List[Union[int, SubclassCreationMeta]],
    num_fw_outs_saved_for_bw: Optional[int],
) -> Callable:
    def inner_fn(args):
        unwrapped_args = unwrap_tensor_subclasses(args, is_joint_structure=False)
        # expectation: runtime_fn is a boxed fn
        unwrapped_outs = runtime_fn(unwrapped_args)
        wrapped_outs = wrap_tensor_subclasses(
            unwrapped_outs, subclass_metas=subclass_metas, num_fw_outs_saved_for_bw=num_fw_outs_saved_for_bw, is_runtime=True)
        return wrapped_outs
    # box it
    inner_fn._boxed_call = True
    return inner_fn

def create_metadata_for_subclass(meta: ViewAndMutationMeta) -> ViewAndMutationMeta:
    # input infos
    input_info = []
    for inp, subclass_meta in zip(meta.input_info, meta.subclass_inp_meta):
        num_inps = 1 if isinstance(subclass_meta, int) else subclass_meta.arg_count
        for _ in range(num_inps):
            input_info.append(inp)

    # output infos
    output_info = []
    subclass_out_meta_user_outs_only = meta.subclass_fw_graph_out_meta[meta.num_mutated_data_inputs:]
    if meta.num_intermediate_bases > 0:
        subclass_out_meta_user_outs_only = subclass_out_meta_user_outs_only[:-meta.num_intermediate_bases]
    # sanity assert
    assert len(meta.output_info) == len(subclass_out_meta_user_outs_only)
    # Assume that the information on the output is shared by all of its inner tensors.
    for out, subclass_meta in zip(meta.output_info, subclass_out_meta_user_outs_only):
        num_outs = 1 if isinstance(subclass_meta, int) else subclass_meta.arg_count
        for _ in range(num_outs):
            output_info.append(out)

    # A bit hacky, but we don't actually care about all of the metadata here.
    # This metadata is used **underneath** both autograd and subclass de-sugaring,
    # So all we really care about is stuff like:
    # - num inputs/outputs (needed by the partitioner)
    # - input mutations (**not** used today, since we don't handle input mutations inside the subclass,
    #   although we should handle this eventually)
    #   TODO: add a test case to assert we error when this happens, instead of getting silent correctness
    num_intermediate_bases = None
    keep_input_mutations = meta.keep_input_mutations
    traced_tangents = None
    subclass_inp_meta = None
    subclass_fw_graph_out_meta = None
    subclass_tangent_meta = None

    metadata = ViewAndMutationMeta(
        input_info=input_info,
        output_info=output_info,
        num_intermediate_bases=num_intermediate_bases,
        keep_input_mutations=keep_input_mutations,
        traced_tangents=traced_tangents,
        subclass_inp_meta=subclass_inp_meta,
        subclass_fw_graph_out_meta=subclass_fw_graph_out_meta,
        subclass_tangent_meta=subclass_tangent_meta,
    )
    return metadata


SubclassTracingInfo = collections.namedtuple("SubclassTracingInfo", [
    "plain_tensor_trace_fn", "plain_tensor_args", "maybe_subclass_meta"
])

# Given a function operating on Subclass -> Subclass, returns an function that operates on Tensor -> Tensor
# Also returns:
# - the new set of arguments to pass into this function (now that tensor subclasses have been eliminated)
# - the updated ViewAndMutationMeta for this dense -> dense function.
# The other important arguments are:
# - flat_fn_maybe_joint: when is_joint_structure=True, this is the joint fw-bw function.
#                        when is_joint_structure=False, this is just the forward function.
# - fw_only: this is *always* the forward-only function.
#   Why do we need this? We need to collect updated ViewAndMutationMeta on our new dense -> dense functions.
#   In particular, we need this to tell the partitioner how many dense forward outputs there are.
def aot_dispatch_subclass(
    flat_fn_maybe_joint,
    args: List[Any],
    *,
    is_joint_structure: bool,
    meta: ViewAndMutationMeta,
    fw_only: Callable,
) -> "SubclassTracingInfo":
    # Skip logic if we don't need to trace through any subclasses
    req_subclass_dispatch = requires_subclass_dispatch(args, meta)
    if not req_subclass_dispatch:
        return SubclassTracingInfo(
            plain_tensor_trace_fn=flat_fn_maybe_joint,
            plain_tensor_args=args,
            maybe_subclass_meta=None,
        )

    # TODO: add subclass guards (later PR).

    # What's going on here? We need to compute subclass metadata about the outputs of the joint (grad_inputs).
    # Annoying: we don't know the grad input metas until we're in the middle of tracing the joint,
    # so we set it later, while we're tracing the joint (see inner_fn() below).
    # Another option would be to run our run_functionalized_fw_and_collect_metadata() function
    # directly on the joint, but this would hurt compile time (adding yet another pass through the joint).
    subclass_meta = SubclassMeta()

    def inner_fn(fn, args, *, use_trace_joint: bool):
        # Step 1: wrap tensor inputs into subclasses if necessary
        all_args = wrap_tensor_subclasses_maybe_joint(args, is_joint_structure=use_trace_joint, meta=meta)

        # Step 2: call the inner function, with our (maybe subclass) inputs
        wrapped_outs = fn(*all_args)

        if use_trace_joint:
            # See Note: [Computing Subclass Metadata about grad_inputs]
            # We also stash subclass info on our grad_inputs, if we're tracing the joint.
            nonlocal subclass_meta
            assert isinstance(wrapped_outs, tuple) and len(wrapped_outs) == 2
            # Don't need fw outs since we already have subclass metadata on them
            grad_inputs = wrapped_outs[1]
            subclass_meta.grad_input_metas = create_subclass_meta(grad_inputs)

        # Step 3: Unwrap any subclass outputs back into dense tensors
        unwrapped_outs = unwrap_tensor_subclasses(wrapped_outs, is_joint_structure=use_trace_joint)
        return unwrapped_outs

    def joint_fn(primals, tangents):
        return inner_fn(flat_fn_maybe_joint, (primals, tangents), use_trace_joint=True)

    def fw_fn(*primals):
        return inner_fn(flat_fn_maybe_joint, primals, use_trace_joint=False)

    def metadata_fn(*primals):
        return inner_fn(fw_only, primals, use_trace_joint=False)

    args_unwrapped = unwrap_tensor_subclasses(args, is_joint_structure=is_joint_structure)

    if is_joint_structure:
        primals_unwrapped = args_unwrapped[0]
        fn_to_trace = joint_fn
    else:
        primals_unwrapped = args_unwrapped
        fn_to_trace = fw_fn

    # Note: [Partitioner handling for Subclasses, Part 1]
    # The way the partitioner works is that:
    # (1) we pass is a single graph containing the joint fw/bw,
    #     where the # of graph outputs corresponds to # fw_outputs + # grad_inputs
    # (2) The partitioner accepts an arguments, num_fwd_outputs,
    #     and assumes that the first "num_fwd_outputs" graph outputs correspond
    #     to outputs of the forward graph.
    # How do tensor subclasses enter the picture?
    # the num_fwd_outputs in the final graph is actually non-trivial to compute,
    # because it can be influenced by input mutations and intermediate bases.
    # So we compute it by inspecting the current ViewAndMutationMeta object.
    # However, the original ViewAndMutationMeta that we computed was created
    # on the subclass -> subclass graph,
    # which can have a different number of outputs than the dense -> dense graph.
    # That's why we createa a fresh metadata object on the dense -> dense function here,
    # and plumb it back up to the partitioner.
    # See Note: [Partitioner handling for Subclasses, Part 2] for more info.
    meta_updated = run_functionalized_fw_and_collect_metadata(
        metadata_fn,
        keep_input_mutations=meta.keep_input_mutations,
        is_train=meta.is_train,
        requires_subclass_dispatch=True,
    )(*primals_unwrapped)

    subclass_meta.fw_metadata = meta_updated

    return SubclassTracingInfo(
        plain_tensor_trace_fn=fn_to_trace,
        plain_tensor_args=args_unwrapped,
        maybe_subclass_meta=subclass_meta,
    )


# Has the precondition that there
# are no duplicate arguments in flat_args (e.g., the same Tensor
# object never shows up twice.  However, two tensor inputs MAY alias
# the same storage, so long as they have separate TensorImpls.)
def aot_dispatch_autograd_graph(flat_fn, flat_args: List[Any], aot_config: AOTConfig, *, fw_metadata: ViewAndMutationMeta):
    # traced_tangents corresponds to the set of outputs in the traced forward that should get grad_outputs in the traced backward.
    # It includes outputs of the original forward, *and* any updated inputs due to input mutations.
    # However, it does *not* include any outputs that are aliases of inputs or intermediates, or any metadata-only input mutations.
    traced_tangents = pytree.tree_map(
        lambda x: x.detach().contiguous() if isinstance(x, Tensor) else x,
        fw_metadata.traced_tangents,
    )

    joint_inputs = (flat_args, traced_tangents)

    fn_prepared_for_autograd = fn_prepped_for_autograd(
        flat_fn,
        fw_metadata,
    )
    joint_fn_to_trace = create_joint(fn_prepared_for_autograd, aot_config=aot_config)

    joint_fn_to_trace, updated_joint_inputs = create_functionalized_fn(
        joint_fn_to_trace,
        joint_inputs,
        meta=fw_metadata,
        aot_config=aot_config,
        trace_joint=True,
    )

    subclass_tracing_info = aot_dispatch_subclass(
        joint_fn_to_trace, updated_joint_inputs, is_joint_structure=True, meta=fw_metadata, fw_only=flat_fn
    )

    joint_fn_to_trace = subclass_tracing_info.plain_tensor_trace_fn
    updated_joint_inputs = subclass_tracing_info.plain_tensor_args
    maybe_subclass_meta = subclass_tracing_info.maybe_subclass_meta

    fx_g = create_graph(joint_fn_to_trace, updated_joint_inputs, aot_config=aot_config)

    # There should be *NO* mutating ops in the graph at this point.
    assert_functional_graph(fx_g.graph, allow_input_mutations=aot_config.keep_inference_input_mutations)

    # Redundant with the check above, but worth having in case tracing introduced
    # a fake tensor. Unlikely.
    # See Note: [Fake Modules and AOTAutograd]
    torch._dynamo.utils.assert_no_fake_params_or_buffers(fx_g)
    fx_g.graph.eliminate_dead_code()
    fx_g.recompile()
    # TODO: in AOTAutograd, we create metadata like _indices_of_inps_to_detach to detect
    # when we need to manually detach() some inputs in the forward.
    # Higher order ops might eventually need to do the same.
    if aot_config.is_export:
        assert maybe_subclass_meta is None, "aot_export_module does not support tensor subclass inputs for now."
        return fx_g
    return fx_g, updated_joint_inputs, maybe_subclass_meta

def aot_dispatch_autograd(flat_fn, flat_args: List[Any], aot_config: AOTConfig, *, fw_metadata: ViewAndMutationMeta):
    fx_g, joint_inputs, maybe_subclass_meta = aot_dispatch_autograd_graph(flat_fn, flat_args, aot_config, fw_metadata=fw_metadata)

    # Copied from aot_dispatch_autograd_graph.
    traced_tangents = pytree.tree_map(
        lambda x: x.detach().contiguous() if isinstance(x, Tensor) else x,
        fw_metadata.traced_tangents,
    )
    disable_amp = torch._C._is_any_autocast_enabled()

    if aot_config.enable_log:
        aot_joint_log.info("%s", lazy_format_graph_code("Joint graph", fx_g, aot_config.aot_id))

    with torch.no_grad():
        inner_meta = fw_metadata if maybe_subclass_meta is None else maybe_subclass_meta.fw_metadata
        with track_graph_compiling(aot_config, "joint"):
            # See Note: [Partitioner handling for Subclasses, Part 1]
            num_inner_fwd_outputs = (
                inner_meta.num_mutated_inp_runtime_indices
                + inner_meta.num_outputs
                + inner_meta.num_intermediate_bases
                + inner_meta.num_outputs_rng_offset
            )
            fw_module, bw_module = aot_config.partition_fn(
                fx_g, joint_inputs, num_fwd_outputs=num_inner_fwd_outputs
            )
            fw_outs = next(n for n in fw_module.graph.nodes if n.op == "output").args[0]
            # we only need to bookkeep the symints that are saved for bw, not any symints
            # the user forward might have returned in its own output
            fw_outs_saved_for_bw = fw_outs[num_inner_fwd_outputs:]
            num_fw_outs_saved_for_bw = len(fw_outs_saved_for_bw)
            symint_outs_saved_for_bw = [
                n for n in fw_outs_saved_for_bw if is_sym_node(n)
            ]
            fw_metadata.num_symints_saved_for_bw = len(symint_outs_saved_for_bw)
            inner_meta.num_symints_saved_for_bw = len(symint_outs_saved_for_bw)
            _num_symints_saved_for_bw = len(symint_outs_saved_for_bw)

        # Note [Detaching inputs that never need gradients]
        # See https://github.com/pytorch/pytorch/issues/97745
        # Suppose we have a function like this that we want to compile:
        #
        # def f(x, y):
        #     return torch.mul(x, y.detach())
        #
        # What gradients should we compute for x and y?
        # By default, AOTAutograd will compute a gradient for **every** input that requires gradients,
        # and so we'll compute:
        #    x_grad_input = y
        #    y_grad_input = None
        # Does this preserve the semantics of eager mode?
        # Unfortunately, no.
        # Doing the above will cause autograd to **continue** to backprop the autograd tape
        # that was generated from constructing y.
        #
        # This is **different** from what would have happened in eager mode.
        # In eager mode, if we backprop through the output of this function, autograd will only traverse
        # the bit of the autograd tape corresponding to "x".
        # In particular, if a user had previously backpropped through y's autograd tape,
        # And then they try to backprop through the output of the above function,
        # then we'll hit the dreaded "Trying to backward through the graph a second time" error.
        #
        # You might think: If autograd sees that a gradient is None, shouldn't it stop early,
        # instead of continuing the backprop through the ancestors of that node in the graph?
        #
        # Autograd has two passes:
        # (1) a first pass that traverses the autograd graph and figures out which nodes need to be executed
        # (2) a second pass that actually goes ahead and executes each node when it becomes ready,
        #     propagating gradients
        # By the time we're executing a node and we see that it produces a None, the set of nodes to execute
        # is already locked-in.
        #
        # The fix: instead, we can recognize statically that the graph we're compiling will never contribute
        # gradients to y, and prevent autograd from trying to traverse y's autograd tape at all.
        # We can do this by manually detach'ing y before sending it through the `CompiledFunction`.
        #
        # Note that this solution is not bulletproof.
        # It's possible to construct a case where eager may or may not have have tried to autograd through y,
        # depending on the actual grad_outputs that were passed in during the backward.
        # There is no easy fix for this: the simplest fix would be to run with `retain_graph=True`,
        # allowing autograd to re-use the graph.
        #
        # An example of this case is:
        # def f(x):
        #     return x.detach() * 2, x * 3
        # If we were to only backprop through outs[0], in eager, we would stop
        # If we backward only on the first output, we shouldn't send a grad through x.
        # But the custom autograd function doesn't know that: it will materialize zero grads for x * 3
        # and we will end up with a zero grad at x.
        # If we later backprop through the second output, this will also require backprop'ing through x.
        # Meaning we'll need to use `retain_graph=True` to be able to backprop through x the second time.
        _indices_of_inps_to_detach = []
        bw_outs = next(n for n in bw_module.graph.nodes if n.op == "output").args[0]

        # TODO: we should apply the below "detach inputs if their gradients are statically known to be None"
        # optimization even if we have subclass inputs/outputs (we do not handle this today).
        # Computing which our our inputs get None gradients is a bit more complicated,
        # if any of our inputs are subclasses. Why?
        # (a) we need to make sure that we call .detach() on the input subclasses, since autograd sees subclasses.
        # (b) The grad_outputs that we AOT computed in our backward graph are the desugared tensor tensors,
        #     so we need to figure out which subclass fw inputs they map to.
        if maybe_subclass_meta is None:
            assert len(bw_outs) == len(fw_metadata.input_info) + inner_meta.num_outputs_rng_offset
            for i, (bw_out) in enumerate(bw_outs):
                if bw_out is None:
                    _indices_of_inps_to_detach.append(i)

        if aot_config.enable_log:
            aot_graphs_log.info("%s", lazy_format_graph_code("Forward graph", fw_module, aot_config.aot_id))
            aot_graphs_log.info("%s", lazy_format_graph_code("Backward graph", bw_module, aot_config.aot_id))

        with track_graph_compiling(aot_config, "forward"):
            # flat_args at this point might still be subclasses-
            # make sure to pass the unwrapped fake tensors into the compiler!
            adjusted_flat_args = joint_inputs[0]
            if config.functionalize_rng_ops:
                # Update example inputs for the fw_compiler
                fake_mode = detect_fake_mode()
                seed, offset = CUDARngStateHelper.get_torch_state_as_tuple(fake_mode)
                adjusted_flat_args.extend([seed, offset])
                # We are not clearing flat_args here because
                # 1) There is a check in the debug compiler at the end
                # 2) It does not matter as these are fake tensors

            if tracing_context := torch._guards.TracingContext.try_get():
                tracing_context.fw_metadata = inner_meta

            with TracingContext.report_output_strides() as fwd_output_strides:
                compiled_fw_func = aot_config.fw_compiler(
                    fw_module, adjusted_flat_args
                )
            if not hasattr(compiled_fw_func, "_boxed_call"):
                compiled_fw_func = make_boxed_func(compiled_fw_func)

            if maybe_subclass_meta is not None:
                # Why do we need to pass in num_fw_outs_saved_for_bw?
                # See Note: [Partitioner handling for Subclasses, Part 2]
                compiled_fw_func = aot_dispatch_subclass_wrapper(
                    compiled_fw_func,
                    subclass_metas=fw_metadata.subclass_fw_graph_out_meta,
                    num_fw_outs_saved_for_bw=num_fw_outs_saved_for_bw
                )
                if not hasattr(compiled_fw_func, "_boxed_call"):
                    compiled_fw_func = make_boxed_func(compiled_fw_func)

        # NB: It's important to compile backwards ahead of time, as this may
        # add extra guards which we need to apply to the Dynamo cache at
        # forwards
        with track_graph_compiling(aot_config, "backward"):
            placeholder_list = fx_placeholder_vals(bw_module)

            forward_saved_for_backwards_strides = None
            if fwd_output_strides is not None:
                forward_saved_for_backwards_strides = fwd_output_strides[inner_meta.tensors_saved_for_backwards_slice]

            # saved activations can have different stride to eager if
            # the compiler does layout optimization. We should restride the
            # tensor passed in for compiling the backward graph using the
            # saved tensor's stride.
            for i in range(len(placeholder_list)):
                ph_arg = placeholder_list[i]
                if not isinstance(ph_arg, torch.Tensor):
                    continue

                if forward_saved_for_backwards_strides is None:
                    continue

                real_stride = None
                # Per all_args calling convention
                j = i - len(symint_outs_saved_for_bw)
                if 0 <= j < len(forward_saved_for_backwards_strides):
                    real_stride = forward_saved_for_backwards_strides[j]
                if real_stride is None:
                    continue

                # Comparing ph_arg.stride() with real_stride directly may
                # cause dynamic dimensions in ph_arg being specialized to static
                # value. Using the hints to avoid that.
                if _get_hints(ph_arg.stride()) != real_stride:
                    # Note that here we use the stride of the real tensor to
                    # restride a FakeTensor. This does not cause trouble
                    # for dynamic shape since this code path only get
                    # executed if layout optimization is enabled. And we
                    # disable layout optimization for dynamic shape right
                    # now.
                    #
                    # A solution that decide stride order based on real
                    # tensor's stride and then apply that stride order to
                    # the FakeTensor does not work smoothly since some
                    # tensor's layout is not 'dense'. E.g. mixnet_l has a
                    # tensor with size [8, 64, 112, 112] and strides
                    # (2408448, 1, 21504, 192). The solution mentioned will
                    # decide a stride of (802816, 1, 7168, 64) for this
                    # tensor which is wrong.
                    placeholder_list[i] = ph_arg.as_strided(ph_arg.size(), real_stride)

            compiled_bw_func = None
            if len(symint_outs_saved_for_bw):
                context = torch._C._DisableAutocast if disable_amp else nullcontext
                with context():
                    try:
                        compiled_bw_func = aot_config.bw_compiler(
                            bw_module, placeholder_list
                        )
                    except Exception:
                        log.warning(
                            "failed to eagerly compile backwards for dynamic, suppressing in case backwards not needed",
                            exc_info=True
                        )

    saved_context = TracingContext.try_get()

    class CompiledFunction(torch.autograd.Function):
        compiled_fw = compiled_fw_func
        compiled_bw = compiled_bw_func
        metadata = fw_metadata
        maybe_subclass_metadata: Optional[SubclassMeta] = maybe_subclass_meta
        num_symints_saved_for_bw = _num_symints_saved_for_bw

        @staticmethod
        def _compiled_autograd_key(ctx):
            return (aot_config.aot_id, *ctx.symints)

        @staticmethod
        def forward(ctx, *deduped_flat_tensor_args):
            args = deduped_flat_tensor_args

            marked_dirty_inps = []
            for i in fw_metadata.mutated_graph_handled_indices:
                ctx.mark_dirty(deduped_flat_tensor_args[i])
                marked_dirty_inps.append(deduped_flat_tensor_args[i])

            if CompiledFunction.metadata.is_rng_op_functionalized:
                # Add the seed and offset to args
                seed, offset = CUDARngStateHelper.get_torch_state_as_tuple()
                args = (*args, seed, offset)
            # There is a pretty complicated calling convention around what the compiled fw returns.
            # The full list of outputs and their relative order is:
            # (*mutated_inputs, *fw_outs, *fw_intermediate_bases, *saved_tensors, *saved_symints)
            # - Note that in the synthetic bases case, mutated_inputs will correspond to an updated version
            #   of the original view, and not the synthetic base
            fw_outs = call_func_with_args(
                CompiledFunction.compiled_fw,
                args,
                disable_amp=disable_amp,
            )

            num_outputs = CompiledFunction.metadata.num_outputs
            num_outputs_aliased = CompiledFunction.metadata.num_outputs_aliased
            num_intermediate_bases = CompiledFunction.metadata.num_intermediate_bases
            num_symints_saved_for_bw = CompiledFunction.num_symints_saved_for_bw
            num_mutated_inputs = CompiledFunction.metadata.num_mutated_inputs
            num_mutated_runtime_inps = CompiledFunction.metadata.num_mutated_inp_runtime_indices
            num_mutated_metadata_only_inputs = (
                CompiledFunction.metadata.num_mutated_metadata_only_inputs
            )
            num_forward_returns = CompiledFunction.metadata.num_forward_returns
            num_forward = CompiledFunction.metadata.num_forward

            # Partitioners must put symint arguments at the end separate from tensor arguments
            tensors_saved_for_backwards = fw_outs[
                CompiledFunction.metadata.tensors_saved_for_backwards_slice
            ]
            assert all(
                isinstance(x, torch.Tensor) for x in tensors_saved_for_backwards
            )
            # See Note [Detaching saved tensors in AOTAutograd]
            ctx.save_for_backward(*(x.detach() if x._is_view() else x for x in tensors_saved_for_backwards))
            symint_outs = fw_outs[CompiledFunction.metadata.symints_saved_for_backwards_slice]
            assert all(
                isinstance(x, (int, float, torch.SymInt, torch.SymFloat))
                for x in symint_outs
            ), str([type(x) for x in symint_outs])
            ctx.symints = symint_outs

            raw_returns = fw_outs[0:num_forward_returns]

            # Wrap all autograd.Function.forward() outputs that are aliases
            # so that autograd.Function doesn't treat them as tensors
            if num_mutated_metadata_only_inputs > 0:
                for i, idx in enumerate(
                    CompiledFunction.metadata.mutated_inp_indices
                ):
                    # We could make this faster by only looping over inputs with metadata-only mutations
                    # (instead of looping over inputs with either data or metadata mutations), but there shouldn't be many.
                    info = CompiledFunction.metadata.input_info[idx]
                    if info.mutates_metadata and not info.mutates_data:
                        raw_returns[i] = TensorAlias(raw_returns[i])

                if config.debug_assert:
                    user_mutated_inputs_raw = raw_returns[0:num_mutated_inputs]
                    mut_inp_infos = [
                        x for x in CompiledFunction.metadata.input_info if x.mutates_data or x.mutates_metadata
                    ]
                    assert len(user_mutated_inputs_raw) == len(mut_inp_infos)

            if CompiledFunction.metadata.num_unsafe_view_outputs > 0:
                for idx in CompiledFunction.metadata.unsafe_view_out_indices:
                    raw_return_idx = num_mutated_runtime_inps + idx
                    o = raw_returns[raw_return_idx]
                    raw_returns[raw_return_idx] = torch.ops.aten._unsafe_view(o, o.shape)

            if num_outputs_aliased > 0:
                for idx in CompiledFunction.metadata.aliased_out_indices:
                    raw_return_idx = num_mutated_runtime_inps + idx
                    raw_returns[raw_return_idx] = TensorAlias(raw_returns[raw_return_idx])

                if config.debug_assert:
                    intermediates_raw = raw_returns[num_mutated_runtime_inps + num_outputs:]
                    assert not any(isinstance(x, TensorAlias) for x in intermediates_raw)

            # invariant: intermediate bases always require gradients, so we don't have to
            # consider marking them as non-differentiable.
            raw_returns_not_including_intermediate_bases = raw_returns[:num_mutated_runtime_inps + num_outputs]
            raw_returns_meta = (
                [
                    x for x in CompiledFunction.metadata.input_info
                    if x.mutation_type == MutationType.MUTATED_OUT_GRAPH
                ] + CompiledFunction.metadata.output_info
            )

            fw_outs_not_requiring_grad = [
                x
                for (i, x) in enumerate(raw_returns_not_including_intermediate_bases)
                if isinstance(x, torch.Tensor)
                and not raw_returns_meta[i].requires_grad
            ]
            ctx.mark_non_differentiable(*fw_outs_not_requiring_grad)
            ctx._materialize_non_diff_grads = False

            functionalized_rng_runtime_epilogue(
                CompiledFunction.metadata,
                fw_outs[num_forward_returns:num_forward],
                return_new_outs=False
            )
            return tuple(raw_returns) + tuple(marked_dirty_inps)

        @staticmethod
        def backward(ctx, *flat_args):
            # Calling convention: we expect a grad_out passed to the backward:
            # - for every output of the fw that does *not* alias an input or graph intermediate
            # - for every updated_input generated by the fw that does *not* alias an input (aka only data-mutations)
            # - for every graph intermediate that we need to use to generate an output later.
            # The other outputs in the autograd.Function.forward that do *not* show up in the backward include:
            # - outputs that alias inputs or graph intermediates
            # - updated inputs due to metadata-only mutations.
            # We need to return them in the forward, but ensure that they all do not get gradients in the backward,
            # and we filter them out here before passing the remaining grad_outputs into the compiled backward.
            num_mutated_inps = CompiledFunction.metadata.num_mutated_inputs
            num_intermediate_bases = CompiledFunction.metadata.num_intermediate_bases
            num_graph_handled_inputs = CompiledFunction.metadata.num_mutated_graph_handled_indices
            num_mutated_runtime_inps = CompiledFunction.metadata.num_mutated_inp_runtime_indices
            expected_grad_outs = (
                CompiledFunction.metadata.num_outputs + num_mutated_runtime_inps + num_intermediate_bases
            )

            if num_graph_handled_inputs > 0:
                flat_args = flat_args[:-num_graph_handled_inputs]
            assert len(flat_args) == expected_grad_outs
            out_info = CompiledFunction.metadata.output_info

            num_mutated_inps_returned = CompiledFunction.metadata.num_mutated_inp_runtime_indices

            inp_tangents, out_tangents, intermediate_base_tangents = (
                flat_args[0:num_mutated_inps_returned],
                flat_args[num_mutated_inps_returned:num_mutated_inps_returned + CompiledFunction.metadata.num_outputs],
                flat_args[num_mutated_inps_returned + CompiledFunction.metadata.num_outputs:],
            )
            # input_info contains info on *every* input,
            # But in the backward(), we are only given grad outputs for every mutated input
            # We then need to filter out the grad outputs that correspond to metadata-only mutations or don't require grad
            input_info = CompiledFunction.metadata.input_info
            inp_tangents_filtered = [
                x
                for x, info_idx in zip(inp_tangents, CompiledFunction.metadata.mutated_inp_runtime_indices)
                if input_info[info_idx].mutates_data and input_info[info_idx].requires_grad
            ]
            # We also need to filter out grad outputs that correspond to outputs aliasing inputs/intermediates
            out_tangents_filtered = [
                x
                for x, info in zip(out_tangents, out_info)
                if info.output_type in [OutputType.non_alias, OutputType.unsafe_view_alias, OutputType.custom_function_view]
                and issubclass(info.raw_type, torch.Tensor)
                and info.requires_grad
            ]
            # intermediate bases always require gradients, and always participate in the backward graph.
            flat_bw_args_with_grads = [*inp_tangents_filtered, *out_tangents_filtered, *intermediate_base_tangents]
            num_flat_bw_args_with_grads = len(flat_bw_args_with_grads)

            # sanity asserts
            # metadata_only_inps = [
            #     x for x, info_idx in zip(inp_tangents, mutated_inp_indices)
            #     if not input_info[info_idx].mutates_data
            # ]
            # aliased_outputs = [
            #     x for x, info in zip(out_tangents, out_info) if info.output_type != OutputType.non_alias]
            # assert all(x is None for x in metadata_only_inps)
            # assert all(x is None for x in aliased_outputs)

            rng_args = []
            if CompiledFunction.metadata.is_rng_op_functionalized:
                # Add the seed and offset to args
                rng_args = CUDARngStateHelper.get_torch_state_as_tuple()

            all_args = [
                *ctx.symints,
                *ctx.saved_tensors,
                *flat_bw_args_with_grads,
                *rng_args
            ]
            del flat_bw_args_with_grads

            tangents_start_idx = len(all_args) - num_flat_bw_args_with_grads - len(rng_args)
            tangents_end_idx = len(all_args) - len(rng_args)

            # Note: [AOTAutograd Backward Guards]
            # During AOTDispatch, we eagerly create and trace out a joint fw-bw graph.
            # Doing so requires us to "guess" about some of the metadata of our grad_outputs.
            #
            # In particular: if an output to the forward is a plain tensor or a subclass,
            # its corresponding grad_output in the backward **may or may not** be
            # a plain tensor or a subclass. The main cases are:
            # (1) If an output is a plain tensor, its grad_out will also be a plain tensor,
            #     *unless* the output is used in some subclass compute later in the forward graph,
            #     which will cause its grad_output to become a subclass
            # (2) If an output is a subclass, its grad_out will also be a subclass,
            #     *unless* the output of the forward did not actually participate in the gradient computation,
            #     in which case autograd will insert a plain tensor of zeros for the grad_output.
            #     We could avoid this case with `torch.autograd.Function.set_materialize_grads`,
            #     although this is not turned on today in AOTAutgrad and would require more work.
            #
            # Today, we make a guess on subclass-ness based on the above examples,
            # and hard-error in the backward if we guessed wrong.
            #
            # In the future, we should add backward guards that would allow us to
            # properly handle this case instead of erroring: we would need to retrace the backward graph,
            # since we might produce an entirely different trace if our grad_outputs are subclass or not.
            assert len(CompiledFunction.metadata.output_types) == num_flat_bw_args_with_grads
            grad_output_types = [type(x) for x in all_args[-num_flat_bw_args_with_grads:]]
            # In general, we can add more asserts/guards here for when we partitioned
            # with incorrect assumptions about the grad_outputs.
            # Normalize FakeTensor -> torch.Tensor
            # - during tracing our types are FakeTensor
            # - at runtime in the backward our types are torch.Tensor...
            # - unless we're running compiled backward, in which case they are also FakeTensor
            grad_output_types_ = [torch.Tensor if x is FakeTensor else x for x in grad_output_types]
            assert grad_output_types_ == CompiledFunction.metadata.output_types, f"""\
We incorrectly attempted to compile the backward with incorrect subclass metadata.
If you run into this error, please file an issue.
Expected grad_output types: {str(CompiledFunction.metadata.output_types)}
Got grad_output types: {str(grad_output_types)}"""

            # TODO: figure out how to refactor the backward properly so I can use aot_dispatch_subclass_wrapper() here.
            if CompiledFunction.maybe_subclass_metadata is not None:
                # Get the number of tangents after unwrapping
                len_tangents = len(unwrap_tensor_subclasses(
                    all_args[tangents_start_idx: tangents_end_idx], is_joint_structure=False
                ))
                all_args = unwrap_tensor_subclasses(all_args, is_joint_structure=False)
                tangents_start_idx = len(all_args) - len_tangents - len(rng_args)
                tangents_end_idx = tangents_start_idx + len_tangents

            # Make the tangents contiguous. Note that we must do this after subclass desugaring
            # because inputs to inductor have to be contiguous
            all_args = [
                t.contiguous() if tangents_start_idx <= i < tangents_end_idx else t
                for i, t in enumerate(all_args)
            ]

            def call_compiled_backward():
                if ctx._is_compiled_autograd_tracing():
                    # For compiled autograd, run raw FX graph so that it can be inlined into the larger graph
                    symints = ctx._get_compiled_autograd_symints()
                    assert len(symints) == len(ctx.symints)
                    all_args[:len(symints)] = symints
                    context = torch._C._DisableAutocast if disable_amp else nullcontext
                    with context():
                        out = normalize_as_list(bw_module(*all_args))
                    out = functionalized_rng_runtime_epilogue(CompiledFunction.metadata, out)
                    return tuple(out)
                ctx.maybe_clear_saved_tensors()
                if CompiledFunction.compiled_bw is None:
                    context = torch._C._DisableAutocast if disable_amp else nullcontext
                    with tracing(saved_context), context(), track_graph_compiling(aot_config, "backward"):
                        CompiledFunction.compiled_bw = aot_config.bw_compiler(
                            bw_module, placeholder_list
                        )

                out = call_func_with_args(
                    CompiledFunction.compiled_bw,
                    all_args,
                    steal_args=True,
                    disable_amp=disable_amp,
                )

                out = functionalized_rng_runtime_epilogue(CompiledFunction.metadata, out)
                return tuple(out)

            if torch.is_grad_enabled() and any(t.requires_grad for t in all_args if isinstance(t, torch.Tensor)):
                # Ensure that the graph is connected, and error if double backward is performed.
                # See comment for why once_differentiable is not sufficient:
                # https://github.com/pytorch/pytorch/pull/92348/files#r1072962107
                class CompiledFunctionBackward(torch.autograd.Function):
                    @staticmethod
                    def forward(ctx, *unused_args):
                        outs = call_compiled_backward()
                        # TODO: figure out how to refactor the backward properly so I can use aot_dispatch_subclass_wrapper() here.
                        if CompiledFunction.maybe_subclass_metadata is not None:
                            outs_wrapped = wrap_tensor_subclasses(
                                outs, subclass_metas=CompiledFunction.maybe_subclass_metadata.grad_input_metas)
                            return outs_wrapped
                        return outs

                    @staticmethod
                    def backward(ctx, *args):
                        raise RuntimeError("torch.compile with aot_autograd does not currently support double backward")

                CompiledFunctionBackward._compiled_autograd_key = CompiledFunction._compiled_autograd_key

                # Pass args even though they're unused, so that the graph is built
                out = CompiledFunctionBackward.apply(*all_args)
            else:
                out = call_compiled_backward()

            # TODO: figure out how to refactor the backward properly so I can use aot_dispatch_subclass_wrapper() here.
            if CompiledFunction.maybe_subclass_metadata is not None:
                outs_wrapped = wrap_tensor_subclasses(
                    out, subclass_metas=CompiledFunction.maybe_subclass_metadata.grad_input_metas)
                return outs_wrapped
            return out

    compiled_function = create_runtime_wrapper(
        CompiledFunction.apply,
        runtime_metadata=fw_metadata,
        indices_of_inps_to_detach=_indices_of_inps_to_detach,
        trace_joint=True,
        keep_input_mutations=aot_config.keep_inference_input_mutations,
        disable_amp=disable_amp
    )

    if not config.debug_assert:
        return compiled_function

    flat_requires_grad = [
        a.requires_grad if isinstance(a, Tensor) else None for a in flat_args
    ]

    @wraps(compiled_function)
    def debug_compiled_function(*args):
        # TODO: Check aliasing relationships
        # TODO: Check strides for metadata mutation
        # (NB: ideally, this logic is factored out of this function and
        # you move these debug checks there)

        # Check requires grad.  Bad case is when we compiled with
        # requires_grad = False, but input requires_grad = True
        # (vice versa is OK; we compute a gradient and then throw
        # it away when it hits the input.)
        for i, a in enumerate(args):
            can_require_grad = flat_requires_grad[i]
            if can_require_grad is None:
                assert not isinstance(a, Tensor)
            elif not can_require_grad:
                assert not a.requires_grad, format_guard_bug_msg(
                    aot_config,
                    f"{describe_input(i, aot_config)} would not require grad",
                )

        return compiled_function(*args)

    return debug_compiled_function


@dynamo_timed
def create_aot_dispatcher_function(
    flat_fn, flat_args: List[Any], aot_config: AOTConfig
):
    """
    Traces the forward and backward graphs of the attr:`flat_fn` to generate a
    joint graph. The joint graph is an Fx graph with Aten ops. Please refer to
    the tracing mechanism to understand the graph capturing details.

    The joint graph is then passed through attr:`partition_fn` to isolate the
    forward and backward portions, which are then respectively compiled via the
    provided attr:`fw_compiler` and attr:`bw_compiler`.

    The resulting compiled forward and backward graphs are then wrapped up in a
    ``torch.autograd.Function`` object.

    The calling convention here is that the first aot_config.num_params_buffers
    inputs in flat_args are parameters and buffers, and the rest are inputs.

    We use this to assume that parameters/buffer's shapes don't change.

    Note: this function is used both by aot_function and aot_export (controlled by aot_config.is_export)
        When aot_config.is_export is True, we return an FX graph + metadata
        When aot_config.is_export is False, we return an ordinary runtime function
    """

    # This is the main entry point.
    # TODO: Chillee argues that dynamo itself should pass in fake tensors to
    # the list of arguments when compiling; at the moment we do not do this

    if aot_config.decompositions is None:
        aot_config.decompositions = {}


    aot_config.decompositions = {
        **aot_autograd_decompositions,
        **aot_config.decompositions,
    }

    if config.functionalize_rng_ops:
        # Update the decompositions with functionalized random decompositions
        aot_config.decompositions = {
            **rng_decompositions,
            **aot_config.decompositions,
        }

    # Check flat_args to see if they're already fake.  If so, use that fake
    # mode instead.

    fake_mode = detect_fake_mode(flat_args)
    if fake_mode is None:
        shape_env = ShapeEnv() if aot_config.dynamic_shapes else None
        fake_mode = FakeTensorMode(shape_env=shape_env)
    else:
        shape_env = fake_mode.shape_env

    python_dispatcher_mode = (
        enable_python_dispatcher() if shape_env is not None else nullcontext()
    )

    with torch.autograd.set_multithreading_enabled(
        False
    ), preserve_rng_state(), fake_mode, python_dispatcher_mode, PhiloxStateTracker():

        def process_inputs(flat_args):
            def convert(idx, x):
                if shape_env is not None:
                    from torch._dynamo.source import ConstantSource
                    if isinstance(x, int):
                        source = ConstantSource(f"sym_{idx}")
                        return shape_env.create_symintnode(
                            shape_env.create_symbol(x, source),
                            hint=x,
                            source=source
                        )
                if not isinstance(x, torch.Tensor):
                    return x
                if isinstance(x, FakeTensor):
                    assert x.fake_mode is fake_mode
                    return x
                if is_traceable_wrapper_subclass(x):
                    attrs, _ = x.__tensor_flatten__()
                    if all(isinstance(getattr(x, attr), FakeTensor) for attr in attrs):
                        assert all(getattr(x, attr).fake_mode is fake_mode for attr in attrs)
                        return x
<<<<<<< HEAD

                return torch._dynamo.utils.to_fake_tensor(x, fake_mode)
=======
                # TODO: Ensure that this codepath is never exercised from
                # Dynamo
                if (
                    idx < aot_config.num_params_buffers
                    and config.static_weight_shapes
                ):
                    return fake_mode.from_tensor(x, static_shapes=True)
                return fake_mode.from_tensor(x, static_shapes=False)
>>>>>>> 258bd114

            return [convert(idx, x) for idx, x in enumerate(flat_args)]

        fake_flat_args = process_inputs(flat_args)

        needs_autograd = (
            any(x.requires_grad for x in fake_flat_args if isinstance(x, Tensor))
            and torch.is_grad_enabled()
        )

        with enable_python_dispatcher():
            # Patch set_rng_state as set_rng_state with fake tensors is
            # nonsensical. This does not affect the collection of metadata.
            with patch("torch.cuda.set_rng_state", lambda *args: None):
                fw_metadata = run_functionalized_fw_and_collect_metadata(
                    flat_fn,
                    keep_input_mutations=aot_config.keep_inference_input_mutations,
                    is_train=needs_autograd,
                )(*fake_flat_args)

                req_subclass_dispatch = requires_subclass_dispatch(fake_flat_args, fw_metadata)

                if needs_autograd and not any(x.requires_grad for x in fw_metadata.output_info):
                    # We realized that none of the outputs require grad,
                    # so we actually have an inference graph.
                    needs_autograd = False
                    # A bit silly: right now in the subclass codepath, our ViewAndMutationMeta
                    # changes depending on whether we pass in is_train / keep_input_mutations,
                    # so we're forced to recompute the metadata.
                    # TODO: refactor the subclass path of run_functionalized_fw_and_collect_metadata
                    # so that this is unnecessary.
                    if req_subclass_dispatch:
                        fw_metadata = run_functionalized_fw_and_collect_metadata(
                            flat_fn,
                            keep_input_mutations=aot_config.keep_inference_input_mutations and not needs_autograd,
                            is_train=needs_autograd,
                        )(*fake_flat_args)
                    else:
                        fw_metadata = ViewAndMutationMeta(
                            input_info=fw_metadata.input_info,
                            output_info=fw_metadata.output_info,
                            num_intermediate_bases=fw_metadata.num_intermediate_bases,
                            keep_input_mutations=aot_config.keep_inference_input_mutations and not needs_autograd,
                            traced_tangents=fw_metadata.traced_tangents,
                            subclass_inp_meta=fw_metadata.subclass_inp_meta,
                            subclass_fw_graph_out_meta=fw_metadata.subclass_fw_graph_out_meta,
                            subclass_tangent_meta=fw_metadata.subclass_tangent_meta,
                            is_train=needs_autograd,
                        )


        if fw_metadata.num_intermediate_bases > 0:
            assert not req_subclass_dispatch, f"""\
torch.compile is currently being used with tensor subclass inputs:
{','.join([str(type(x)) for x in fake_flat_args])}. We are attempting to a compile a graph with two graph outputs
that alias one another, which is currently unsupported in the subclass use case. If you run into this,
please file a github issue"""

        if aot_config.is_export:
            # aot_export: ban input metadata mutations for now to keep shared code paths simpler.
            # Keeping .resize_() in the graph will require some work
            # Allowing it but keeping the graph functional will require some calling convention changes.
            if len([x for x in fw_metadata.input_info if x.mutates_metadata]) != 0:
                raise RuntimeError(f"""\
Found an input that received a metadata mutation, through e.g. a call to `.resize_()` or `.transpose_()`.
This is currently banned in the aot_export workflow. If you need this functionality, please file a github issue.

fw_metadata={str(fw_metadata)}""")
            # In export, banning data mutations on inputs that require grad for now.
            # This should be rare, and is tricky to get right. When we trace the backward,
            # we currently trace with autograd.grad instead of .backward(), which makes it difficult
            # to ensure that we run autograd all the way through the input **before** it saw the mutation.
            if len([x for x in fw_metadata.input_info if x.requires_grad and x.mutates_data]) != 0:
                raise RuntimeError(f"""\
Found a graph input that requires gradients, and received a mutation.
This is currently banned in the aot_export workflow. If you need this functionality, please file a github issue.

fw_metadata={str(fw_metadata)}""")
            if req_subclass_dispatch:
                raise RuntimeError("""\
aot_export is not currently supported with traceable tensor subclass.
If you need this feature, please comment on <CREATE_ISSUE_LINK>""")

            # Need to decide on a strategy for functionalized RNG: toggling via global config seems bad,
            # and turning it on will require a non-trivial calling convention change for any export runtime.
            if config.functionalize_rng_ops:
                raise RuntimeError("""\
Functionalized RNG is not currently supported in the aot_export workflow. Please file a github issue,
or otherwise set torch._functorch.config.functionalize_rng_ops = False.""")

        # crappy version of dispatcher
        # TODO: Do this properly
        if needs_autograd:
            # For now, aot_dispatch_autograd knows to explicitly return a graph
            # when run with export, and an opaque callable otherwise.
            # In theory we could factor these out, but I wanted to let the dust
            # settle on how functionalized rng fits into export first.
            compiler_fn = aot_dispatch_autograd_graph if aot_config.is_export else aot_dispatch_autograd
        else:
            # aot_dispatch_base_graph contains only the "graph bits", while aot_dispatch_base
            # includes some extra work around handling a runtime epilogue.
            compiler_fn = aot_dispatch_base_graph if aot_config.is_export else aot_dispatch_base

        compiler_fn = partial(aot_wrapper_synthetic_base, compiler_fn=compiler_fn, needs_autograd=needs_autograd)
        compiler_fn = partial(aot_wrapper_dedupe, compiler_fn=compiler_fn)
        # You can put more passes here

        compiled_fn = compiler_fn(flat_fn, fake_flat_args, aot_config, fw_metadata=fw_metadata)
        if aot_config.is_export:
            mutated_user_inp_locs = [
                idx - aot_config.num_params_buffers
                for idx in fw_metadata.mutated_inp_indices
                if idx >= aot_config.num_params_buffers
            ]
            if len(mutated_user_inp_locs) > 0:
                raise RuntimeError(f"""
Found following user inputs located at {mutated_user_inp_locs} are mutated. This is currently banned in the aot_export workflow.
If you need this functionality, please file a github issue.

fw_metadata={str(fw_metadata)}""")

            # During export, we don't get back a callable - we get back the raw fx graph
            # (either a joint or an inference-only graph)
            assert isinstance(compiled_fn, torch.fx.GraphModule)
            return compiled_fn, fw_metadata

        if not hasattr(compiled_fn, "_boxed_call"):
            compiled_fn = make_boxed_func(compiled_fn)

        return compiled_fn


# Inspired by autodidax (thanks!)
class PytreeThunk:
    spec = None
    # These are some kinda dumb microoptimizations that save about 3-4 us of overhead.
    is_simple = (
        None  # if the output spec is a tuple/list, we won't bother unflattening it.
    )
    is_really_simple = None  # if the output spec is a LeafSpec

    def set(self, spec):
        assert self.spec is None or self.spec == spec
        self.spec = spec
        if type(self.spec) in [tuple, list] and all(
            isinstance(i, pytree.LeafSpec) for i in spec.children_specs
        ):
            self.is_simple = True
        if isinstance(self.spec, pytree.LeafSpec):
            self.is_really_simple = True

    def unflatten(self, x):
        if self.is_really_simple:
            return x[0]
        if self.is_simple:
            return x
        return pytree.tree_unflatten(x, self.spec)


def create_functional_call(mod, params_spec, params_len):
    # Redundant with dynamo, but worth having in case this gets invoked elsewhere.
    # https://github.com/pytorch/pytorch/issues/103569

    def functional_call(*args, **kwargs):
        with stateless._reparametrize_module(
            mod, pytree.tree_unflatten(args[:params_len], params_spec)
        ):
            if isinstance(mod, torch.fx.GraphModule):
                with fx_traceback.preserve_node_meta(), warnings.catch_warnings():
                    warnings.filterwarnings(
                        "ignore", "Anomaly Detection has been enabled."
                    )
                    with torch.autograd.detect_anomaly(check_nan=False):
                        out = Interpreter(mod).run(*args[params_len:], **kwargs)
            else:
                out = mod(*args[params_len:], **kwargs)

        if not isinstance(out, (tuple, list)):
            raise RuntimeError(
                "Graph output must be a tuple(). This is so that we can avoid "
                "pytree processing of the outputs. Please change the module to "
                "have tuple outputs or use aot_module instead."
            )
        return out
    return functional_call

# Creates a function that returns flattened inputs and outputs
# Also returns the output tree spec, which is needed to recover the "unflattened"
# output tree structure later.
def create_tree_flattened_fn(fn, args, kwargs=None) -> Tuple[Callable, PytreeThunk]:
    if kwargs is None:
        kwargs = {}
    # Save the args_spec for flat_tensor_args to unflatten while tracing
    _, tensor_args_spec = pytree.tree_flatten((args, kwargs))
    out_spec = PytreeThunk()

    def flat_fn(*flat_args):
        # The input are flattened tensor args. Prepare the args in the
        # order that original function expects. Add static args as well.
        # They will appear as tensor constants in the traced graph.
        nonlocal out_spec
        args, kwargs = pytree.tree_unflatten(flat_args, tensor_args_spec)
        tree_out = fn(*args, **kwargs)
        flat_out, spec = pytree.tree_flatten(tree_out)
        for i in flat_out:
            is_known_type = False
            for j in KNOWN_TYPES:
                if isinstance(i, j):
                    is_known_type = True
                    break
            if not is_known_type:
                raise RuntimeError(
                    f"Found {type(i)} in output, which is not a known type. "
                    "If this type holds tensors, you need to register a pytree for it. "
                    "See https://github.com/pytorch/functorch/issues/475 for a brief "
                    "explanation why. If you don't need to register a pytree, please "
                    "leave a comment explaining your use case and we'll make this more "
                    "ergonomic to deal with"
                )
        out_spec.set(spec)
        return flat_out
    return flat_fn, out_spec

def _graph_input_names(gm):
    return [node.name for node in gm.graph.nodes if node.op == "placeholder"]


def _graph_output_names(gm):
    output_node = next(iter(reversed(gm.graph.nodes)))
    assert output_node.op == "output" and len(output_node.args) == 1
    return_args = output_node.args[0]
    return [getattr(return_arg, "name", None) for return_arg in return_args]


def create_graph_signature(
    fx_g: torch.fx.GraphModule,
    fw_metadata: ViewAndMutationMeta,
    in_spec: pytree.TreeSpec,
    out_spec: pytree.TreeSpec,
    *,
    user_args_flat: List[torch.Tensor],
    params_and_buffers_flat: List[torch.Tensor],
    param_names: List[str],
    buffer_names: List[str],
    trace_joint: bool,
    num_user_fw_outs: Optional[int],
    loss_index: Optional[int],
) -> GraphSignature:

    # Retrieve graph input names
    graph_input_names = _graph_input_names(fx_g)
    # Retrieve graph output names
    graph_output_names = _graph_output_names(fx_g)

    num_params_buffers = len(param_names) + len(buffer_names)
    # We have enough restrictions on the graph (no de-duping, synthetic bases, etc),
    # Such that # graph inps = # user inps + # params + # buffers
    num_user_args = len(graph_input_names) - num_params_buffers

    if trace_joint:
        assert num_user_fw_outs is not None
        num_fw_outs = num_user_fw_outs + fw_metadata.num_mutated_inputs
        backward_output_names = graph_output_names[num_fw_outs:]

        grad_index = itertools.count(0)
        gradients_to_parameters = {
            backward_output_names[next(grad_index)]: param_names[i]
            for i, param in enumerate(params_and_buffers_flat)
            if param.requires_grad
        }

        gradients_to_user_inputs = {
            backward_output_names[next(grad_index)]: graph_input_names[i + len(params_and_buffers_flat)]
            for i, user_input in enumerate(user_args_flat)
            if user_input.requires_grad
        }

        assert len(gradients_to_parameters) + len(gradients_to_user_inputs) == len(
            backward_output_names
        )

        # Check that we have fully accounted for all graph outputs
        backward_signature = BackwardSignature(
            gradients_to_parameters,
            gradients_to_user_inputs,
            graph_output_names[loss_index],
        )
    else:
        backward_signature = None
        num_user_fw_outs = len(graph_output_names) - fw_metadata.num_mutated_inputs

    return GraphSignature.from_tracing_metadata(
        in_spec=in_spec,
        out_spec=out_spec,
        graph_input_names=graph_input_names,
        graph_output_names=graph_output_names,
        view_mutation_metadata=fw_metadata,
        named_parameters=param_names,
        named_buffers=buffer_names,
        num_user_inputs=num_user_args,
        num_user_outputs=num_user_fw_outs,
        loss_index=loss_index,
        backward_signature=backward_signature,
    )

def aot_function(
    fn: Callable,
    fw_compiler: Callable,
    bw_compiler: Optional[Callable] = None,
    partition_fn: Callable = default_partition,
    decompositions: Optional[Dict] = None,
    num_params_buffers: int = 0,
    keep_inference_input_mutations: bool = False,
    inference_compiler: Optional[Callable] = None,
    *,
    # Whether or not to trace with dynamic shapes
    dynamic=False,
    enable_log=True,
) -> Callable:
    """
    Traces the forward and backward graph of :attr:`fn` using torch dispatch
    mechanism, and then compiles the generated forward and backward graphs
    through :attr:`fw_compiler` and :attr:`bw_compiler`.

    :func:`aot_function` traces the forward and backward graph ahead of time,
    and generates a joint forward and backward graph.  :attr:`partition_fn` is
    then used to separate out forward and backward graphs. The partitioner
    function can be used to perform optimizations such as recomputation. One can
    set `decompositions` dictionary to decompose the operators into a sequence
    of core or simpler operators supported by the backend compilers.

    .. warning::
        This API is experimental and likely to change.

    Args:
        fn (Callable): A Python function that takes one ore more arguments. Must
            return one or more Tensors.
        fw_compiler (Callable): A Python function that accepts an Fx graph with
            Aten ops and input args, and returns a Callable that semantically is
            equivalent to the input Fx graph.
        bw_compiler (Optional[Callable]): A Python function that accepts an
            Fx graph with Aten ops and input args, and returns a Callable that
            semantically is equivalent to the input Fx graph.  Default: None
            (when None, it defaults to the :attr:`fw_compiler`)
        partition_fn (Callable): A Python function that takes a joint forward
            and backward graph, and partitions it into separate forward and
            backward graphs.
        decompositions (Dict): A dictionary to define the decomposition of
            larger Aten ops into simpler or core Aten ops.
        inference_compiler (Optional[Callable]): A Python function that accepts an
            Fx graph with Aten ops and input args, and returns a Callable that
            semantically is equivalent to the input Fx graph. inference_compiler is invoked
            if no autograd is needed. Default: None
            (when None, it defaults to the :attr:`fw_compiler`)
    Returns:
        Returns a ``Callable`` that retains the eager behavior of the original
        :attr:`fn`, but with forward and backward graph compiled via
        :attr:`fw_compile` and :attr:`bw_compile`.

    A simple example usage of :func:`aot_function` is as follows. This example
    will print the forward and backward graphs of the function ``fn``

        >>> fn = lambda x : x.sin().cos()
        >>> def print_compile_fn(fx_module, args):
        >>>     print(fx_module)
        >>>     return fx_module
        >>> aot_fn = aot_function(fn, print_compile_fn)
        >>> x = torch.randn(4, 5, requires_grad=True)
        >>> aot_fn(x)
    """

    if bw_compiler is None:
        bw_compiler = fw_compiler
    if inference_compiler is None:
        inference_compiler = fw_compiler
    aot_config = AOTConfig(
        fw_compiler=fw_compiler,
        bw_compiler=bw_compiler,
        inference_compiler=inference_compiler,
        partition_fn=partition_fn,
        decompositions=decompositions,
        num_params_buffers=num_params_buffers,
        aot_id=next(AOT_COUNTER),
        keep_inference_input_mutations=keep_inference_input_mutations,
        dynamic_shapes=dynamic,
        aot_autograd_arg_pos_to_source=None,
        is_export=False,
        no_tangents=False,
        enable_log=enable_log,
    )
    cached_res = None

    @wraps(fn)
    def returned_function(*args, **kwargs):
        nonlocal cached_res
        # Now flatten the tensor args
        flat_args = pytree.arg_tree_leaves(*args, **kwargs)

        # Compile the function and save it in the cache
        if cached_res is None:
            flat_fn, out_spec = create_tree_flattened_fn(fn, args, kwargs)

            compiled_fn = create_aot_dispatcher_function(
                flat_fn,
                flat_args,
                aot_config,
            )
            cached_res = (compiled_fn, out_spec)

        cached_fn, out_spec = cached_res
        out = cached_fn(flat_args)
        return out_spec.unflatten(out)

    return returned_function


def aot_module(mod: nn.Module, *args, **kwargs) -> nn.Module:
    """
    Traces the forward and backward graph of :attr:`mod` using torch dispatch
    tracing mechanism. It is wrapper function, that underneath uses
    :func:`aot_function` to perform tracing and compilation.

    :func:`aot_module` lifts the parameters and buffers of ``nn.Module`` as inputs
    to a new callable which is then compiled through :func:`aot_function`.

    .. warning::
        This API is experimental and likely to change.

    Args:
        mod (Callable): A ``nn.Module`` module.
        args : args to be passed to :func:`aot_function`
        kwargs : kwargs to be passed to :func:`aot_function`

    Returns:
        Returns a ``nn.Module`` that retains the eager behavior of the original
        :attr:`mod`, but with forward and backward graph compiled.

    """
    # See Note: [Fake Modules and AOTAutograd]
    torch._dynamo.utils.assert_no_fake_params_or_buffers(mod)

    def functional_call(named_params, named_buffers, *args, **kwargs):
        params_and_buffers = {**named_params, **named_buffers}
        return torch.func.functional_call(mod, params_and_buffers, args, kwargs)

    named_params = dict(mod.named_parameters(remove_duplicate=False))
    named_buffers = dict(mod.named_buffers(remove_duplicate=False))
    num_params_buffers = len(named_params) + len(named_buffers)
    compiled_f = aot_function(
        functional_call, *args, num_params_buffers=num_params_buffers, **kwargs
    )

    class AOTModule(nn.Module):
        def __init__(self):
            super().__init__()
            self.orig_module = mod

        def forward(self, *args, **kwargs):
            return compiled_f(
                named_params,
                named_buffers,
                *args,
                **kwargs,
            )

    return AOTModule()


def aot_module_simplified(
    mod: nn.Module,
    args,
    fw_compiler: Callable,
    bw_compiler: Optional[Callable] = None,
    partition_fn: Callable = default_partition,
    decompositions: Optional[Dict] = None,
    keep_inference_input_mutations=False,
    inference_compiler: Optional[Callable] = None,
) -> nn.Module:
    """
    This is the simplified or low overhead version of aot_module. For frontends
    like TorchDynamo, the input functions/modules to AOT are static and have
    unpacked inputs/outputs. This gives us an opportunity to remove the
        (1) pytree overhead to parse inputs/outputs,
        (2) AOT Autograd cache,
        (3) Reading of params/buffers in every forward call

    :func:`aot_module_simplified` removes these overheads.
    """
    params = {
        **dict(mod.named_parameters(remove_duplicate=False)),
        **dict(mod.named_buffers(remove_duplicate=False)),
    }
    params_flat, params_spec = pytree.tree_flatten(params)
    params_flat = list(params_flat)
    params_len = len(params_flat)

    functional_call = create_functional_call(mod, params_spec, params_len)

    if bw_compiler is None:
        bw_compiler = fw_compiler
    if inference_compiler is None:
        inference_compiler = fw_compiler

    seen_sources = set()

    full_args = []
    # First, the params
    full_args.extend(params_flat)

    if tracing_context := torch._guards.TracingContext.try_get():
        tracing_context.params_flat = params_flat

    aot_autograd_arg_pos_to_source = None
    # Then, the params 1:1 mapped sources, if relevant.
    if hasattr(mod, "_param_name_to_source"):
        aot_autograd_arg_pos_to_source = []
        # We now know this came from dynamo, and (1) we care about guards,
        # so setting up aot_autograd_arg_pos_to_source for downstream dedup guards
        # can now be done safely. (2) Dynamo logic protects the 1:1 sizing below.
        for name in params.keys():
            assert name in mod._param_name_to_source, f"{name} not found."
            source = mod._param_name_to_source[name]
            assert source not in seen_sources, source
            seen_sources.add(source)
            aot_autograd_arg_pos_to_source.append(source)

    # Next, the input args
    full_args.extend(args)

    if hasattr(mod, "graph"):
        # Non dynamo entrypoints can get to here...
        for i, node in enumerate(mod.graph.nodes):
            if node.op == "placeholder":
                if hasattr(node, "_dynamo_source"):
                    # ... but not here!
                    if aot_autograd_arg_pos_to_source is None:
                        aot_autograd_arg_pos_to_source = []
                    source = node._dynamo_source
                    assert source not in seen_sources, source
                    seen_sources.add(source)
                    aot_autograd_arg_pos_to_source.append(source)

    if aot_autograd_arg_pos_to_source is not None:
        assert len(full_args) == len(aot_autograd_arg_pos_to_source)

    dynamic_shapes = False
    for x in full_args:
        if isinstance(x, FakeTensor):
            dynamic_shapes = x.fake_mode.shape_env is not None
            break

    aot_config = AOTConfig(
        fw_compiler=fw_compiler,
        bw_compiler=bw_compiler,
        inference_compiler=inference_compiler,
        partition_fn=partition_fn,
        decompositions=decompositions,
        num_params_buffers=params_len,
        aot_id=next(AOT_COUNTER),
        keep_inference_input_mutations=keep_inference_input_mutations,
        dynamic_shapes=dynamic_shapes,
        aot_autograd_arg_pos_to_source=aot_autograd_arg_pos_to_source,
        is_export=False,
        no_tangents=False,
    )

    with compiled_autograd.disable():
        compiled_fn = create_aot_dispatcher_function(
            functional_call,
            full_args,
            aot_config,
        )

    # TODO: There is something deeply wrong here; compiled_fn running with
    # the boxed calling convention, but aot_module_simplified somehow
    # historically returned a function that was not the boxed calling
    # convention.  This should get fixed...
    def forward(*runtime_args):
        full_args = []
        full_args.extend(params_flat)
        full_args.extend(runtime_args)
        return compiled_fn(full_args)

    # Just for convenience
    forward.zero_grad = mod.zero_grad
    forward.named_parameters = mod.named_parameters
    forward.named_buffers = mod.named_buffers

    return forward

def aot_export_module(
    mod: nn.Module,
    args,
    *,
    decompositions: Optional[Dict] = None,
    # If true, we'll return a joint forward-backward graph,
    # As well as metadata on the loss + gradients in the backward.
    trace_joint: bool,
    # If trace_joint is True, we expect your module to return a scalar loss.
    # Your module can return multiple outputs, so you must specify which output the loss is.
    output_loss_index: Optional[int] = None,
) -> Tuple[torch.fx.GraphModule, GraphSignature]:
    """
    This function takes in a module, and returns:
    (1) an FX graph that can be exported
    (2) some metadata about the graph

    If `trace_joint=True` we will return a joint graph of the forward + backward.

    The traced FX graph will have the following properties compared to the original module:
    (1) Inputs and outputs to the module will be pytree-flattened
    (2) Parameters and buffers on the module will be lifted into graph inputs,
        graph_inputs = (*parameters, *buffers, *user_inputs)
    (3) The graph will be fully functionalized
    (4) Any input mutations will be converted into additional outputs in the graph,
        meaning whoever calls this graph is responsible for applying the mutations
        back to the original inputs.
    (5) If is_joint is provided the graph will return parameter gradients in addition to user outputs.
        The graph output will look like:
        graph_outputs = (*updated_inputs, *user_outputs, *param_gradients)

    There are also several restrictions on what modules can use this API. In particular:
    (1) If trace_joint is specified, we expect the loss function to be **fused**
        into the module forward. One of the outputs to the forward must be a scalar loss,
        which is specified with `output_loss_index`.
        All other outputs to the forward are presumed to not require gradients.
    (2) This API cannot capture optimizers (although in theory we could build an API for this).
    (3) Metadata mutations on params/buffers/inputs are banned.
    (4) Data mutations on anything that requires gradients are banned (parameters)
    (5) If an input is mutated, it is not allowed to alias any other inputs.
    (6) Parameters must not be duplicated.
    """
    named_parameters = dict(mod.named_parameters(remove_duplicate=False))
    named_buffers = dict(mod.named_buffers(remove_duplicate=False))
    params_and_buffers = {
        **dict(named_parameters),
        **dict(named_buffers),
    }
    params_and_buffers_flat, params_spec = pytree.tree_flatten(params_and_buffers)
    params_and_buffers_flat = tuple(params_and_buffers_flat)
    params_len = len(params_and_buffers_flat)

    functional_call = create_functional_call(mod, params_spec, params_len)

    num_fw_outs = None

    if trace_joint:
        # This helper effectively just adds some extra asserts about what the backward will look like:
        # Outputs must include a scalar loss, that we compute gradients w.r.t.
        # We don't compute gradients w.r.t. anything else: so just in case we detach()
        # and other output tensors.
        def fn_to_trace(*args):
            nonlocal num_fw_outs
            out = functional_call(*args)
            if output_loss_index is None:
                raise RuntimeError("""\
If trace_joint=Trueit is required that one of your forward outputs must be a scalar loss.
You must specify the which (index) output is the loss with output_loss_index.""")
            if isinstance(out, (torch.Tensor)):
                out = (out,)
            if not isinstance(out, (tuple, list)):
                raise RuntimeError(f"Expected forward output to be either a tensor or a list/tuple of tensors. found {type(out)}")

            for i, o in enumerate(out):
                # We only want to create a backward graph w.r.t. the loss that the user passed in.
                # This implies that every other output should not require gradients.
                # Instead of making this an error (and forcing the user to detach all other outputs
                # of their forward),
                # we'll automatically detach them here.
                if o.requires_grad and i != output_loss_index:
                    raise RuntimeError(f"""\
Found an output of the forward that requires gradients, that was not the scalar loss.
We require all outputs to the forward that are not the scalar loss to not require gradient,
because we will only compute a backward graph against the scalar loss.
You can fix this by calling .detach() on each of your forward outputs that is not the loss.
You specified that output index {output_loss_index} is the loss, but we found that
the output at index {i} requires gradients.""")
            out_loss = out[output_loss_index]
            num_fw_outs = len(out)
            if not out_loss.requires_grad:
                raise RuntimeError(f"""\
The output at index {output_loss_index} was marked as the loss, but it does not require gradients""")
            if out_loss.numel() != 1:
                raise RuntimeError(f"""\
We require the output marked as the loss (at index {output_loss_index}) to be a scalar, but it has shape {out_loss.shape}""")
            return out
        ctx = nullcontext
    else:
        # Run under no_grad, so our tracing machinery only traces an inference graph.
        ctx = torch.no_grad
        fn_to_trace = functional_call

    full_args = []
    # First, the params
    # NB: It is REQUIRED that parameters come first, Inductor infers "fixed"
    # parameters by looking at the difference in parameter count outside
    # and inside AOTAutograd, and assumes the prefix of arguments are fixed
    # arguments
    full_args.extend(params_and_buffers_flat)
    # Next, the input args
    full_args.extend(args)

    with ctx():
        fx_g, metadata, in_spec, out_spec = _aot_export_function(
            fn_to_trace,
            full_args,
            decompositions=decompositions,
            num_params_buffers=params_len,
            no_tangents=True,
        )
    if trace_joint:
        def flattened_joint(*args):
            # The idea here is that the joint graph that AOTAutograd creates has some strict properties:
            # (1) It accepts two arguments (primals, tangents), and pytree_flattens them
            # (2) It returns a tuple of (fw_outs, gradients)
            # This is a very useful convention for anyone who wants to partition the joint graph
            # into a separate forward and backward graph.
            # However,
            # (1) for people exporting a single joint graph, it would be preferable not to have
            #     any pytrees in the graph.
            # (2) We are guaranteed in the aot_export_module case that the forward outputs a loss,
            #     and there are therefore no tangents that are needed to run the joint graph.
            # (3) AOTAutograd creates a grad_input for every input in the forward,
            #     including None's for inputs that are not grad-requiring tensors.
            #     we don't want these in our export graph.
            #     and there are therefore no tangents that are needed to run the joint graph.
            # This function "fixes" both of the above by removing any tangent inputs,
            # and removing pytrees from the original FX graph.
            fake_tangents = [None for _ in range(metadata.num_outputs + metadata.num_mutated_inputs)]
            fw_outs, gradients = fx_g(args, fake_tangents)
            assert len(gradients) == len(args)
            output_gradients = []
            for i, (a, grad) in enumerate(zip(args, gradients)):
                if isinstance(a, torch.Tensor) and a.requires_grad:
                    assert grad is not None, """\
Found a parameter that did not receive a gradient.
"This is most likely a bug, but if this needs to be supported please comment on this Github issue:
https://github.com/pytorch/pytorch/issues/101192
"""
                    output_gradients.append(grad)
                else:
                    assert grad is None
            return *fw_outs, *output_gradients
        fx_g = make_fx(flattened_joint)(*full_args)

    user_args_flat = pytree.arg_tree_leaves(*args)
    return fx_g, create_graph_signature(
        fx_g,
        metadata,
        in_spec,
        out_spec,
        user_args_flat=user_args_flat,
        params_and_buffers_flat=params_and_buffers_flat,
        param_names=list(named_parameters.keys()),
        buffer_names=list(named_buffers.keys()),
        trace_joint=trace_joint,
        num_user_fw_outs=num_fw_outs,
        loss_index=output_loss_index,
    )

def aot_export_joint_simple(
    func: Callable,
    args,
    *,
    trace_joint: bool,
    # It looks like the main consequence of this API is that for dynamic shapes,
    # it will assume that parms/buffers are static.
    # With the new inferred dynamic shapes API, maybe this doesn't matter?
    num_params_buffers: int = 0,
    decompositions: Optional[Dict] = None,
) -> torch.fx.GraphModule:
    """
    A simplified version of export. Used by higher order operators.

    This function makes a high-level "no calling convention changes" guarantee:
    - If no inputs require grad (so we export an inference graph),
      there are *no* calling convention change between the exported graph, and "func".
    - If at least one input requires grad (so we trace out and export a joint fw-bw graph),
      Then if you were partition the graph into a separate forward and backward graph,
      The forward graph will have no calling convention changes compared to "func".

    The above also relies on some strong restrictions around which functions this API accepts:
    (1) `args` cannot contain any pytrees (they must have been pytree_flattened already)
    (2) `func` cannot mutate any inputs
    (3) The outputs of `func` cannot alias any inputs.

    Note: this function is only lightly tested today. It will probably be tested more heavily by higher order ops.
    """
    if trace_joint:
        ctx = nullcontext
    else:
        # Run under no_grad, so our tracing machinery only traces an inference graph.
        ctx = torch.no_grad

    with ctx():
        fx_g, metadata, in_spec, out_spec = _aot_export_function(
            func,
            args,
            decompositions=decompositions,
        )
    # At this point, we can just directly return the (joint or inference graph) that we traced.
    # First though: a bunch of assertions to make sure that our graph doesn't require
    # any calling convention changes compared to the original function.
    # These restrictions are *in addition to* the general restrictions on export.

    # No input mutations
    if len([x for x in metadata.input_info if x.mutates_data or x.mutates_metadata]) != 0:
        raise RuntimeError(f"aot_export_joint_simple does not support input mutations. {str(metadata)}")
    # No output aliasing
    if len([x for x in metadata.output_info if x.output_type != OutputType.non_alias]) != 0:
        raise RuntimeError(f"aot_export_joint_simple does not support outputs that alias inputs. {str(metadata)}")
    # No pytrees
    if type(in_spec) == pytree.LeafSpec:
        raise RuntimeError(f"aot_export_joint_simple requires inputs to be a single list/tuple. in_spec={str(in_spec)}")
    if len([x for x in in_spec.children_specs if type(x) != pytree.LeafSpec]) != 0:
        raise RuntimeError(f"aot_export_joint_simple requires individual inputs not to be pytrees. in_spec={str(in_spec)}")
    if type(out_spec) == pytree.LeafSpec:
        raise RuntimeError(f"aot_export_joint_simple requires outputs to be a single list/tuple. out_spec={str(out_spec)}")
    if len([x for x in out_spec.children_specs if type(x) != pytree.LeafSpec]) != 0:
        raise RuntimeError(f"aot_export_joint_simple requires individual outputs not to be pytrees. out_spec={str(out_spec)}")
    # TODO: we might have to temporarily patch config.functionalize_rng
    # so that it doesn't run when we're exporting a higher order op.

    if config.debug_assert:
        # Smoke test that after partitioning, we can run the forward without any calling convention changes.
        fw_module, bw_module = aot_config.default_partition(
            fx_g, args, num_fwd_outputs=len(fw_metadata.output_infos)
        )
        # Attempt to run the fw_module with the original user inputs
        fake_mode = detect_fake_mode(args)
        if fake_mode is None:
            fake_mode = FakeTensorMode()
        with fake_mode:
            fw_module(*args)
    return fx_g

# Private for now because we aren't providing a contract on what to return
# for joint graphs (we could when there's a clearer use case)
# In the future, we may need to add more export API's that provide their own strong guarantees.
# This is meant as a general helper function for handling various export-y use cases.
def _aot_export_function(
    func: Callable,
    args,
    *,
    num_params_buffers: int = 0,
    decompositions: Optional[Dict] = None,
    # If we're exporting a joint graph and we don't want any tangent inputs in the graph
    # (because we are backpropping through a scalar 1 loss),
    # we need to explicitly specify not to include tangents in the graph.
    # It's not enough just to check that our tangent is a scalar, since we also
    # need to know if it is a 1 (no need to make it a graph input), or something else
    # (requiring it to be a graph input).
    # We don't know this info at trace time though, so we need to make it an explicit config.
    no_tangents: bool = False,
) -> Tuple[torch.fx.GraphModule, ViewAndMutationMeta, pytree.TreeSpec, pytree.TreeSpec]:
    dynamic_shapes = False
    for x in args:
        if isinstance(x, FakeTensor):
            dynamic_shapes = x.fake_mode.shape_env is not None
            break

    flat_fn, out_spec = create_tree_flattened_fn(func, args)
    flat_args, in_spec = pytree.tree_flatten(args)

    # The export use case doesn't care about several bits of AOTConfig
    # (1) compilers (we just export the graph)
    # (2) partitioners (export is only full graph, user can partition themselves)
    aot_config = AOTConfig(
        fw_compiler=None,
        bw_compiler=None,
        inference_compiler=None,
        partition_fn=None,
        decompositions=decompositions,
        num_params_buffers=num_params_buffers,
        aot_id=next(AOT_COUNTER),
        # For now there's no use case involving keeping input mutations in the graph
        # (which we can only do in the inference case anyway).
        # We can add this later if we need to.
        keep_inference_input_mutations=False,
        dynamic_shapes=dynamic_shapes,
        aot_autograd_arg_pos_to_source=None,
        is_export=True,
        no_tangents=no_tangents,
    )

    fx_g, meta = create_aot_dispatcher_function(
        flat_fn,
        flat_args,
        aot_config,
    )
    return fx_g, meta, in_spec, out_spec.spec


compiled_function = aot_function
compiled_module = aot_module<|MERGE_RESOLUTION|>--- conflicted
+++ resolved
@@ -4381,19 +4381,17 @@
                     if all(isinstance(getattr(x, attr), FakeTensor) for attr in attrs):
                         assert all(getattr(x, attr).fake_mode is fake_mode for attr in attrs)
                         return x
-<<<<<<< HEAD
-
-                return torch._dynamo.utils.to_fake_tensor(x, fake_mode)
-=======
-                # TODO: Ensure that this codepath is never exercised from
-                # Dynamo
+
+
                 if (
                     idx < aot_config.num_params_buffers
                     and config.static_weight_shapes
                 ):
+                    # TODO: Ensure that this codepath is never exercised from
+                    # Dynamo
                     return fake_mode.from_tensor(x, static_shapes=True)
-                return fake_mode.from_tensor(x, static_shapes=False)
->>>>>>> 258bd114
+
+                return torch._dynamo.utils.to_fake_tensor(x, fake_mode)
 
             return [convert(idx, x) for idx, x in enumerate(flat_args)]
 
