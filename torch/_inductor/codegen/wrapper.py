--- conflicted
+++ resolved
@@ -457,7 +457,7 @@
 
     def generate_extern_kernel_alloc(self, extern_kernel, args):
         ending = self.ending
-        if "view_as_complex" in str(extern_kernel):
+        if "view_as_complex" in extern_kernel.kernel:
             # view operation fallbacks cause issues since inductor
             # doesn't know the memory is still needed and might reuse it.
             ending = f".clone(){ending}"
@@ -686,7 +686,6 @@
     def codegen_shape_tuple(self, shape: Tuple[Expr, ...]) -> str:
         return self.codegen_python_shape_tuple(shape)
 
-<<<<<<< HEAD
     def codegen_alloc_from_pool(self, name, offset, dtype, shape, stride) -> str:
         return "alloc_from_pool({})".format(
             ", ".join(
@@ -703,10 +702,7 @@
             )
         )
 
-    def codegen_reinterpret_view(self, name, size, stride, offset, writer) -> str:
-=======
     def codegen_reinterpret_view(self, data, size, stride, offset, writer) -> str:
->>>>>>> f2a8e443
         size = self.codegen_shape_tuple(size)
         stride = self.codegen_shape_tuple(stride)
         offset = self.codegen_sizevar(offset)
@@ -1597,25 +1593,16 @@
         )
 
     def make_buffer_free(self, buffer):
-<<<<<<< HEAD
         name = buffer.get_name()
         if name in self.freed:
             return ""
-        else:
-            self.freed.add(name)
-            return (
-                ""
-                if isinstance(buffer.get_layout(), ir.MultiOutputLayout)
-                else f"{buffer.get_name()}.reset();"
-            )
-=======
+        self.freed.add(name)
         return (
             ""
             if isinstance(buffer.get_layout(), ir.MultiOutputLayout)
             or self.can_cache_buffer_in_thread_local(buffer)
             else f"{buffer.get_name()}.reset();"
         )
->>>>>>> f2a8e443
 
     def codegen_exact_buffer_reuse(self, old_name: str, new_name: str, del_line: str):
         if config.aot_inductor.abi_compatible:
@@ -1728,7 +1715,6 @@
             f"{size}, {stride}, at::TensorOptions({tensor_device}).dtype({dtype})){self.ending}"
         )
 
-<<<<<<< HEAD
     def make_free_by_names(self, names_to_del: List[str]):
         # TODO will RAIIAtenTensorHandle handle this for us?
         return ""
@@ -1768,17 +1754,11 @@
             )
         )
 
-    def codegen_reinterpret_view(self, name, shape, stride, offset, writer) -> str:
-        size = self.codegen_shape_tuple(shape)
-        stride = self.codegen_shape_tuple(stride)
-=======
     def codegen_reinterpret_view(
         self, data, size_list, stride_list, offset, writer
     ) -> str:
-        dim = str(len(size_list))
         size = self.codegen_shape_tuple(size_list)
         stride = self.codegen_shape_tuple(stride_list)
->>>>>>> f2a8e443
         offset = self.codegen_sizevar(offset)
 
         if config.aot_inductor.abi_compatible:
@@ -1789,13 +1769,8 @@
                 writer = self
 
             args = [
-<<<<<<< HEAD
-                f"{name}",
+                f"{data.get_name()}",
                 str(len(shape)),
-=======
-                f"{data.get_name()}",
-                dim,
->>>>>>> f2a8e443
                 self.codegen_int_array_var(size, writer),
                 self.codegen_int_array_var(stride, writer),
                 offset,
@@ -1862,14 +1837,8 @@
             # );
             # ```
             return f"RAIIAtenTensorHandle({tmp_name})"
-<<<<<<< HEAD
-
-        return f"reinterpret_tensor({name}, {size}, {stride}, {offset})"
-=======
-        else:
-            args = [data.get_name(), size, stride, offset]
-            return f"reinterpret_tensor({', '.join(args)})"
->>>>>>> f2a8e443
+
+        return f"reinterpret_tensor({data.get_name()}, {size}, {stride}, {offset})"
 
     def codegen_device_copy(self, src, dst):
         if config.aot_inductor.abi_compatible:
