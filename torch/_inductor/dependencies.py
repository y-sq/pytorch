--- conflicted
+++ resolved
@@ -63,7 +63,7 @@
 
     def is_scalar(self) -> bool:
         if isinstance(self.index, sympy.Symbol):
-            return self.index not in self.var_names
+            return self.index not in self.var_names and not self.is_indirect()
         return isinstance(self.index, (int, sympy.Integer))
 
     def is_indirect(self) -> bool:
@@ -99,6 +99,13 @@
         """Check if self can read from other in a single fused kernel"""
         if not isinstance(other, MemoryDep) or other.is_indirect():
             return False
+        if (
+            len(other.size) - 1 == len(self.size)
+            and other.size[: len(self.size)] == self.size
+        ):
+            # reduction has last (reduced) dim in its sizes, and some
+            # downstream dependencies get confused by it
+            return other.name == self.name and other.index == self.index
         return self == other
 
 
@@ -210,7 +217,9 @@
             op_counts=self.op_counts,
         )
 
-<<<<<<< HEAD
+    def reads_and_writes(self):
+        return itertools.chain(self.reads, self.writes)
+
     def generalize_for_scheduling(self):
         return ReadWrites(
             {dep.generalize_for_scheduling() for dep in self.reads},
@@ -218,11 +227,14 @@
             self.index_exprs,
             self.range_vars,
             self.var_ranges,
-        )
-=======
-    def reads_and_writes(self):
-        return itertools.chain(self.reads, self.writes)
->>>>>>> 600741be
+            op_counts=self.op_counts,
+        )
+
+    def has_indirect(self):
+        for dep in self.reads_and_writes():
+            if isinstance(dep, StarDep) or dep.is_indirect():
+                return True
+        return False
 
 
 class _RecordLoadStoreInner(V.MockHandler):
@@ -271,12 +283,14 @@
 
         new_vars = [*new_vars.keys()]
         new_sizes = [*new_sizes]
-        free_symbols = index.free_symbols
-        while new_vars and new_vars[-1] not in free_symbols:
-            # Reduction has last (reduced) dim in its sizes, but
-            # downstream users won't.  Normalize this away.
-            new_vars.pop()
-            new_sizes.pop()
+        if False:
+            # TODO(jansel): this is causing errors
+            free_symbols = index.free_symbols
+            while new_vars and new_vars[-1] not in free_symbols:
+                # Reduction has last (reduced) dim in its sizes, but
+                # downstream users won't.  Normalize this away.
+                new_vars.pop()
+                new_sizes.pop()
         return index, tuple(new_vars), tuple(new_sizes)
 
     def load(self, name: str, index: sympy.Expr) -> str:
