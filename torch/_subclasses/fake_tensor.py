import contextlib
import functools
import itertools
import logging
import os
import sys
import traceback
import weakref
from dataclasses import dataclass
from typing import Any, Callable, Dict, List, Optional, Tuple, Type, TypeVar, Union
from weakref import ReferenceType

import torch
import torch._custom_op
import torch._logging

from torch._guards import Source
from torch._ops import OpOverload
from torch._prims_common import (
    elementwise_dtypes,
    ELEMENTWISE_TYPE_PROMOTION_KIND,
    is_boolean_dtype,
    is_float_dtype,
    is_integer_dtype,
)
from torch._subclasses.meta_utils import MetaConverter
from torch._utils import render_call
from torch.fx.operator_schemas import normalize_function
from torch.multiprocessing.reductions import StorageWeakRef
from torch.overrides import TorchFunctionMode
from torch.utils._mode_utils import no_dispatch
from torch.utils._python_dispatch import (
    is_traceable_wrapper_subclass,
    TorchDispatchMode,
)

from torch.utils._pytree import PyTree, tree_map
from torch.utils._stats import count, count_label
from torch.utils.weak import WeakIdRef

DimList = List

log = logging.getLogger(__name__)
not_implemented_log = torch._logging.getArtifactLogger(__name__, "not_implemented")

pytree = torch.utils._pytree
T = TypeVar("T")
TensorWeakRef = Any

aten = torch._ops.ops.aten

CONSTANT_NUMEL_LIMIT = 1

RECURSION_COUNT = 0


# Small helper that increments recursion count, and
# resets it when the object goes out of scope.  Useful
# if you don't want to increase indentation which is
# what a context manager would do.
class IncrementRecursionCount:
    def __init__(self):
        global RECURSION_COUNT
        RECURSION_COUNT += 1

    def __del__(self):
        global RECURSION_COUNT
        RECURSION_COUNT -= 1


@dataclass
class UnsupportedFakeTensorException(RuntimeError):
    reason: str


@dataclass
class DynamicOutputShapeException(RuntimeError):
    func: OpOverload


@dataclass
class DataDependentOutputException(RuntimeError):
    func: OpOverload


@dataclass
class UnsupportedOperatorException(RuntimeError):
    func: OpOverload


_device_not_kwarg_ops = (
    aten._resize_output_.default,
    aten._nested_tensor_from_tensor_list.default,
    aten._nested_tensor_from_tensor_list.out,
    aten.pin_memory.default,
    aten.is_pinned.default,
    aten.to.device,
    aten.to.prim_Device,
    aten._pin_memory.default,
    aten._pin_memory.out,
    aten._resize_output.default,
    aten._resize_output.out,
)

# this op is never actually used
_non_kwarg_device_constructors = (aten._list_to_tensor,)


# This function indicates if the backend device
# supports non-contiguous tensors
def is_noncontiguous_supported(device):
    if device.type == "hpu":
        return False
    return True


def contains_tensor_types(type):
    tensor_type = torch._C.TensorType.get()
    return type.isSubtypeOf(tensor_type) or any(
        contains_tensor_types(e) for e in type.containedTypes()
    )


_like_tensor_constructors = (
    aten.empty_like.default,
    aten.empty_like.out,
    aten.full_like.default,
    aten.full_like.out,
    aten.ones_like.default,
    aten.ones_like.out,
    aten.rand_like.default,
    aten.rand_like.out,
    aten.randn_like.default,
    aten.randn_like.out,
    aten.randint_like.default,
    aten.randint_like.out,
    aten.randint_like.low_dtype,
    aten.randint_like.low_dtype_out,
    aten.zeros_like.default,
    aten.zeros_like.out,
    aten.new_empty.default,
    aten.new_empty.out,
    aten.new_empty_strided.default,
    aten.new_empty_strided.out,
    aten.new_full.default,
    aten.new_full.out,
    aten.new_zeros.default,
    aten.new_zeros.out,
    aten.new_ones.default,
    aten.new_ones.out,
)


@contextlib.contextmanager
def unset_fake_temporarily():
    old = torch._C._unset_dispatch_mode(torch._C._TorchDispatchModeKey.FAKE)
    try:
        yield old
    finally:
        if old is not None:
            torch._C._set_dispatch_mode(old)


@functools.lru_cache(None)
def _is_tensor_constructor(func: OpOverload):
    assert isinstance(func, OpOverload)
    schema = func._schema
    if any(contains_tensor_types(arg.type) for arg in schema.arguments):
        return False
    # TODO: no real reason to restrict multiple outputs
    return (
        len(schema.returns) == 1 and schema.returns[0].type is torch._C.TensorType.get()
    )


def is_fake(x):
    if isinstance(x, FakeTensor):
        return True
    if is_traceable_wrapper_subclass(x):
        attrs, _ = type(x).__tensor_flatten__(x)
        flattened_tensors = [getattr(x, attr) for attr in attrs]
        # need to recurse because we could have nested subclasses
        all_fake = all(is_fake(x) for x in flattened_tensors)
        any_fake = any(is_fake(x) for x in flattened_tensors)
        assert all_fake == any_fake, "got mixed fake and real tensors!"
        return all_fake
    elif isinstance(x, torch.Tensor) and torch._is_functional_tensor(x):
        reapply_views = torch._C._functionalization_reapply_views_tls()
        unwrapped = torch._C._functorch._unwrap_functional_tensor(x, reapply_views)
        return is_fake(unwrapped)
    return False


def maybe_get_fake_mode(t):
    if isinstance(t, FakeTensor):
        return t.fake_mode
    if is_traceable_wrapper_subclass(t):
        inner_tensor_names, _ = t.__tensor_flatten__()
        modes = [
            maybe_get_fake_mode(getattr(t, t_name)) for t_name in inner_tensor_names
        ]
        m = modes[0]
        assert all(m is x for x in modes)
        return m
    elif isinstance(t, torch.Tensor) and torch._is_functional_tensor(t):
        reapply_views = torch._C._functionalization_reapply_views_tls()
        unwrapped = torch._C._functorch._unwrap_functional_tensor(t, reapply_views)
        return maybe_get_fake_mode(unwrapped)
    return None


@functools.lru_cache(None)
def get_schema_info(func):
    return torch._C._SchemaInfo(func._schema)  # type: ignore[attr-defined]


# many of the decompositions registered to torch/_prims do not at the moment model
# aliasing or strides, so as an incremental step, just enable the decompositions in
# torch/_decomp/decompositions.py.
# decomps are used for aot autograd tracing so we would like to unify on their
# implementation and add additional testing to them
@functools.lru_cache(None)
def torch_decomp_decompositions(func):
    from torch._decomp import decomposition_table

    decompositions = torch._decomp.decompositions
    decomp_attrs = [getattr(decompositions, attr) for attr in dir(decompositions)]
    return decomposition_table[func] in decomp_attrs


def tree_flatten_only(ty: Type[T], tree: PyTree):
    flat_vals = pytree.tree_leaves(tree)
    return [elem for elem in flat_vals if isinstance(elem, ty)]


# Similar to `MetaConverter`, this is a class for converting
# multiple tensors into fake tensors which share the same view/storage
# structure. Like `MetaConverter`, it uses `WeakIdRef` to
# hold a weak reference for all memoized tensors.
class FakeTensorConverter:
    @property
    def tensor_memo(self):
        return self.meta_converter.tensor_memo

    meta_converter: MetaConverter
    constant_storage_mapping: Dict[StorageWeakRef, List[ReferenceType]]

    def __init__(self):
        self.meta_converter = MetaConverter()

        # map from to storage to corresponding constant tensors
        self.constant_storage_mapping = {}

    def add_constant_storage_mapping(self, fake_tensor):
        # when you have a constant, aliased tensor:
        # const_tensor.add_(torch.rand([1]))
        # all aliases of it must become no longer const
        assert isinstance(fake_tensor, FakeTensor) and fake_tensor.constant is not None
        weak_st = StorageWeakRef(fake_tensor.constant._typed_storage())

        # we need a map from a weak storage to all of its corresponding
        # constant tensors. python doesn't have the weak value equivalent
        # of defaultdict(list), so we are using a WeakValueDictionary as one
        if weak_st not in self.constant_storage_mapping:
            self.constant_storage_mapping[weak_st] = []
        self.constant_storage_mapping[weak_st].append(weakref.ref(fake_tensor))

    def invalidate_constant_aliases(self, tensor):
        assert not isinstance(tensor, FakeTensor)

        weak_st = StorageWeakRef(tensor._typed_storage())
        if weak_st not in self.constant_storage_mapping:
            return

        for weak_tensor_ref in self.constant_storage_mapping[weak_st]:
            ten = weak_tensor_ref()
            if ten is not None:
                ten._fix_weakref()
                ten.constant = None

        del self.constant_storage_mapping[weak_st]

    def _get_memo(self, t):
        if WeakIdRef(t) in self.tensor_memo:
            out = self.tensor_memo[WeakIdRef(t)]
            out._fix_weakref()
            return out
        return None

    def set_tensor_memo(self, t, v):
        th = WeakIdRef(t)

        # hold a weak ref to self, otherwise it will be kept alive
        # by the del_ten closure
        self_weak_ref = weakref.ref(self)

        def del_ten():
            self_ref = self_weak_ref()
            if self_ref is None:
                return
            # on shutdown, th may not be in memo
            self_ref.tensor_memo.pop(th, None)

        weakref.finalize(t, del_ten)
        self.tensor_memo[th] = v

    def from_real_tensor(
        self,
        fake_mode,
        t,
        make_constant=False,
        shape_env=None,
        *,
        source=None,
<<<<<<< HEAD
        symbolic_context=None,
        memoized_only=False,
=======
        policy=None,
>>>>>>> bc30bf77
    ):
        maybe_memo = self._get_memo(t)
        if maybe_memo is not None:
            return maybe_memo
        existing_device = t.device
        # not yet supported in metatensors
        if t.is_quantized:
            raise UnsupportedFakeTensorException("quantized nyi in meta tensors")
        if type(t) is torch.nn.Parameter:
            assert not make_constant

        def mk_fake_tensor(make_meta_t):
            # NB: don't use in_kernel_invocation_manager. to
            # ensure FakeTensor can internally do constant computation
            # as necessary.  Invocation manager is "more correct" as
            # it works for more operators in make_meta_t, but
            # invariant is that make_meta_t only calls factories
            # for which it is not strictly necessary to use the
            # invocation manager (I think!)
            with no_dispatch():
                return FakeTensor(
                    fake_mode,
                    make_meta_t(),
                    existing_device,
                    constant=t if make_constant else None,
                )

        out = self.meta_converter(
            t,
            shape_env=shape_env,
            callback=mk_fake_tensor,
            source=source,
            symbolic_context=symbolic_context,
        )
        if out is NotImplemented:
            raise UnsupportedFakeTensorException("meta converter nyi")
        if make_constant:
            self.add_constant_storage_mapping(out)
        # NB: meta_converter set the memo
        return out

    # If you specify the device, it MUST be a meta tensor.
    def from_meta_and_device(self, fake_mode, t, device):
        assert (
            t.device.type == "meta"
        ), f"tensor's device must be `meta`, got {t.device.type} instead"
        maybe_memo = self._get_memo(t)
        if maybe_memo is not None:
            return maybe_memo
        out = FakeTensor(fake_mode, t, device)
        self.set_tensor_memo(t, out)
        return out

    # You can have a real tensor that you need to convert into a fake tensor.
    # If you have a meta tensor already, call from_meta_and_device.
    #
    # You're allowed to pass a meta tensor to be turned into a fake
    # tensor; although an odd thing to do, this can occur if you're doing
    # cross ref testing and the inner test is already operating on meta tensors.
    def __call__(
        self,
        fake_mode,
        t,
        *,
        make_constant=False,
        shape_env=None,
        source=None,
<<<<<<< HEAD
        symbolic_context=None,
        memoized_only=False,
=======
        policy=None,
>>>>>>> bc30bf77
    ):
        return self.from_real_tensor(
            fake_mode,
            t,
            make_constant,
            shape_env=shape_env,
            source=source,
<<<<<<< HEAD
            symbolic_context=symbolic_context,
            memoized_only=memoized_only,
=======
            policy=policy,
>>>>>>> bc30bf77
        )


op_implementations = []


def register_op_impl(run_impl_check: Union[Callable[[OpOverload], bool], OpOverload]):
    def impl_decorator(op_impl):
        global op_implementations
        if isinstance(run_impl_check, OpOverload):
            op_implementations.append((lambda func: func == run_impl_check, op_impl))
        else:
            op_implementations.append((run_impl_check, op_impl))

        return op_impl

    return impl_decorator


@register_op_impl(
    lambda func: (_is_tensor_constructor(func) or func in _like_tensor_constructors)
)
def constructors(fake_mode, func, *args, **kwargs):
    assert func not in _non_kwarg_device_constructors
    _, new_kwargs = normalize_function(
        func, args=args, kwargs=kwargs, normalize_to_only_use_kwargs=True
    )
    if func in _like_tensor_constructors:
        default_device = new_kwargs["input"].device
        # TODO: file issue
        args = (new_kwargs.pop("input"),)
    else:
        # cpu is default device if none is specified
        default_device = torch.device("cpu")
        args = ()
    out_device = new_kwargs.pop("device", None)
    out_device = out_device if out_device is not None else default_device
    new_kwargs["device"] = torch.device("meta")
    # _like constructors have fake tensor inputs (maybe this causes the non-like
    # to fail? hmmm)
    with in_kernel_invocation_manager(fake_mode):
        r = func(*args, **new_kwargs)
    return FakeTensor(fake_mode, r, out_device)


@register_op_impl(lambda func: func in (aten.to.prim_Device, aten.to.device))
def non_kwarg_to(fake_mode, func, *args, **kwargs):
    _, new_kwargs = normalize_function(
        func, args, kwargs, normalize_to_only_use_kwargs=True
    )
    input_device = new_kwargs["device"]
    out_device = input_device if input_device else new_kwargs["input"].device
    new_kwargs["device"] = torch.device("meta")
    inp = new_kwargs.pop("input")
    with in_kernel_invocation_manager(fake_mode):
        r = func(inp, **new_kwargs)
    # TODO: I think this does the wrong thing if r is inp
    return fake_mode.fake_tensor_converter.from_meta_and_device(
        fake_mode, r, out_device
    )


def stride_incorrect_op(op):
    if op.namespace not in ("aten", "prims"):
        return False
    if op is aten._fft_c2c.default:
        return False

    op_name = op.name()
    if "fft" in op_name:
        return True
    return False


# These operators have meta implementations with incorrect strides
@register_op_impl(stride_incorrect_op)
def wordaround_stride_incorrect_op(fake_mode, func, *args, **kwargs):
    # This is a workaround for meta implmentations with incorrect strides

    def is_symbolic(x):
        if isinstance(x, FakeTensor):
            return x._has_symbolic_sizes_strides
        if isinstance(x, (torch.SymInt, torch.SymFloat, torch.SymBool)):
            return True
        return False

    # For static shapes, we can fall back to eager for the real strides
    if fake_mode.allow_fallback_kernels:
        require_dynamic = any(
            is_symbolic(x) for x in itertools.chain(args, kwargs.values())
        )
        if not require_dynamic:
            flat_args, args_spec = pytree.tree_flatten((args, kwargs))
            return run_fallback_kernel(fake_mode, func, flat_args, args_spec, None)

    raise UnsupportedOperatorException(func)


# Dont default to default device handling,
# since the device of `the_template` is ignored
@register_op_impl(aten.resize_as_.default)
def resize_as_(fake_mode, func, *args, **kwargs):
    with in_kernel_invocation_manager(fake_mode):
        return func(*args, **kwargs)


@register_op_impl(aten._sparse_coo_tensor_with_dims_and_tensors.default)
def _sparse_coo_tensor_with_dims_and_tensors(fake_mode, func, *args, **kwargs):
    # TODO: remove me
    return constructors(fake_mode, func, *args, **kwargs)


# index.Tensor data-dependent in only some conditions
@register_op_impl(
    lambda func: torch.Tag.dynamic_output_shape in func.tags
    and func
    not in [aten.index.Tensor, aten.nonzero.default, aten.repeat_interleave.Tensor]
)
def dyn_shape(fake_mode, func, *args, **kwargs):
    raise DynamicOutputShapeException(func)


@register_op_impl(lambda func: func is aten.repeat_interleave.Tensor)
def repeat_interleave_tensor(fake_mode, func, repeats, output_size=None):
    if output_size is None:
        if (
            fake_mode.shape_env is None
            or not fake_mode.shape_env.allow_dynamic_output_shape_ops
        ):
            raise DynamicOutputShapeException(func)

        output_size = fake_mode.shape_env.create_unbacked_symint()

        # Avoid importing sympy at a module level
        from torch.fx.experimental.symbolic_shapes import _constrain_range_for_size

        _constrain_range_for_size(output_size)
        # TODO: consider a memo
    return repeats.new_empty(output_size)


@register_op_impl(lambda func: func is torch.ops.aten._local_scalar_dense.default)
def local_scalar_dense(fake_mode, func, arg):
    if fake_mode.shape_env is None or not fake_mode.shape_env.allow_scalar_outputs:
        # Without symints/symfloats, cannot handle this
        raise DataDependentOutputException(func)
    if is_float_dtype(arg.dtype):
        return fake_mode.shape_env.create_unbacked_symfloat()
    elif is_integer_dtype(arg.dtype):
        return fake_mode.shape_env.create_unbacked_symint()
    elif is_boolean_dtype(arg.dtype):
        return fake_mode.shape_env.create_unbacked_symbool()
    else:
        raise NotImplementedError(f"local_scalar_dense/item NYI for {arg.dtype}")


@register_op_impl(lambda func: func is torch.ops.aten.nonzero.default)
def nonzero(fake_mode, func, arg):
    if (
        fake_mode.shape_env is None
        or not fake_mode.shape_env.allow_dynamic_output_shape_ops
    ):
        # Without symints/symfloats, cannot handle this
        raise DynamicOutputShapeException(func)

    if arg.nonzero_memo is None:
        nnz = fake_mode.shape_env.create_unbacked_symint()

        # This is unsound, but it works well in practice
        # See https://docs.google.com/document/d/1lFRYAJo5nrfxRhwIzGnfi2pbLpU6T4ytSRSuLJ5qebI/edit#
        # TODO: Add a config knob to turn off this unsound behavior
        #
        # NB: If numel < 2, the bounds here might be COMPLETELY
        # disjoint with what can actually occur.  But this is fine:
        # remember, the hypothesis is that if your later code works
        # with N >= 2, it will work with N = 1 and N = 0.
        maxval = sys.maxsize - 1

        # Avoid importing sympy at a module level
        from torch.fx.experimental.symbolic_shapes import (
            _constrain_range_for_size,
            has_free_symbols,
        )

        if not has_free_symbols(arg.numel()):
            # Don't upgrade the range if numel is less than two, since we then
            # have an empty range which makes things go explodey.  We also
            # don't allow for 2 because that would specialize the unbacked
            # SymInt to 2, which is also likely to be buggy.
            if arg.numel() > 2:
                maxval = int(arg.numel())

        _constrain_range_for_size(nnz, max=maxval)

        arg._nonzero_memo = nnz
        arg._nonzero_memo_vc = arg._version

    return arg.new_empty((arg.nonzero_memo, arg.dim()), dtype=torch.int64)


@register_op_impl(lambda func: func is torch.ops.aten.masked_select.default)
def masked_select(fake_mode, func, self, mask):
    if (
        fake_mode.shape_env is None
        or not fake_mode.shape_env.allow_dynamic_output_shape_ops
    ):
        # Without symints/symfloats, cannot handle this
        raise DynamicOutputShapeException(func)

    nnz = fake_mode.shape_env.create_unbacked_symint()

    # see nonzero for commentary
    maxval = sys.maxsize - 1

    # Avoid importing sympy at a module level
    from torch.fx.experimental.symbolic_shapes import (
        _constrain_range_for_size,
        has_free_symbols,
    )

    if not has_free_symbols(arg.numel()):
        if arg.numel() >= 2:
            maxval = int(arg.numel())

    _constrain_range_for_size(nnz, max=maxval)

    return self.new_empty((nnz,))


# NB: this must be ordered after local_scalar_dense
@register_op_impl(lambda func: torch.Tag.data_dependent_output in func.tags)
def data_dep(fake_mode, func, *args, **kwargs):
    raise DataDependentOutputException(func)


# Bool Indices get Expanded as Masks
# See: IndexingUtils.h:expandTensors
def check_no_bool_index_tensors(func, self, indices):
    for index in indices:
        if index is not None and index.dtype in (torch.bool, torch.uint8):
            raise DynamicOutputShapeException(func)


def run_and_return_new_tensor_of_input_device(fake_mode, func, args, kwargs):
    _, new_kwargs = normalize_function(
        func, args=args, kwargs=kwargs, normalize_to_only_use_kwargs=True
    )

    out_device = new_kwargs["input"].device
    with in_kernel_invocation_manager(fake_mode):
        out = func(*args, **kwargs)
        if not is_noncontiguous_supported(out_device):
            out = out.new_empty(out.shape)

    if out is new_kwargs["input"]:
        return out  # copy_
    return FakeTensor(fake_mode, out, out_device)


# Dont default to default device handling,
# Since op can take in non-zero sized cpu
# index tensors with cuda self
@register_op_impl(aten.index.Tensor)
def index_tensor(fake_mode, func, *args, **kwargs):
    from torch._meta_registrations import meta_index_Tensor

    _, new_kwargs = normalize_function(
        func, args=args, kwargs=kwargs, normalize_to_only_use_kwargs=True
    )

    out_device = new_kwargs["input"].device
    # ensure nonzero call goes to fake tensor
    with fake_mode:
        out = meta_index_Tensor(*args, **kwargs)
        return out.to(out_device)


# Can take mixed meta/non-meta arguments; the meta registration
# will roughly do the right thing even when given real devices
@register_op_impl(aten._embedding_bag.default)
def embedding_bag(fake_mode, func, *args, **kwargs):
    from torch._meta_registrations import meta_embedding_bag

    with fake_mode:
        return meta_embedding_bag(*args, **kwargs)


# takes in multiple-devices, dont default to default device handling
@register_op_impl(aten._unsafe_index_put.default)
@register_op_impl(aten.copy.default)
@register_op_impl(aten.copy_.default)
@register_op_impl(aten.slice_scatter.default)
def multi_device_op_default(fake_mode, func, *args, **kwargs):
    return run_and_return_new_tensor_of_input_device(fake_mode, func, args, kwargs)


# same with multi_device_op_default, but return the input
@register_op_impl(aten.copy.out)
@register_op_impl(aten.slice_scatter.out)
def multi_device_op_out(fake_mode, func, *args, **kwargs):
    with in_kernel_invocation_manager(fake_mode):
        out = func(*args, **kwargs)

    _, new_kwargs = normalize_function(
        func, args=args, kwargs=kwargs, normalize_to_only_use_kwargs=True
    )

    return new_kwargs["input"]


@register_op_impl(aten.index_put.default)
@register_op_impl(aten.index_put_.default)
def index_put_impl(fake_mode, func, *args, **kwargs):
    _, new_kwargs = normalize_function(
        func, args=args, kwargs=kwargs, normalize_to_only_use_kwargs=True
    )

    values = new_kwargs["values"]
    self_device = new_kwargs["input"].fake_device
    torch._check(
        self_device == values.fake_device or (values.ndim == 0 and values.numel() == 1),
        lambda: f"Mismatching {func} device between self ({self_device}) and values ({values.device})",
    )

    out = run_and_return_new_tensor_of_input_device(fake_mode, func, args, kwargs)
    if func is aten.index_put_.default:
        return new_kwargs["input"]
    else:
        return out


@register_op_impl(lambda fn: fn in _device_not_kwarg_ops)
def nyi(fake_mode, func, *args, **kwargs):
    assert func not in _device_not_kwarg_ops, f"NYI: {func}"


@register_op_impl(
    lambda func: func in (aten.convolution.default, aten.convolution_backward.default)
)
def conv(fake_mode, func, *args, **kwargs):
    _, kwargs = normalize_function(
        func, args=args, kwargs=kwargs, normalize_to_only_use_kwargs=True
    )
    device = kwargs["input"].fake_device
    # need to re-enable mode so the tensors report fake device
    with fake_mode:
        # if the input is unsqueezed is done in Convolution.cpp we get segfault
        k = kwargs["weight"].ndim
        batch = kwargs["input"].shape[0]

        # Avoid importing sympy at a module level
        from torch.fx.experimental.symbolic_shapes import has_hint

        if not has_hint(batch):
            # TODO: We can make this a little more faithful with best effort
            # channels last detection (but only if it's statically obvious!)
            mem_fmt = None
        elif k == 3 and not kwargs["input"].is_mkldnn and not kwargs["input"].is_xpu:
            mem_fmt = None
        else:
            if func is aten.convolution.default:
                conv_backend = torch._C._select_conv_backend(**kwargs)
            else:
                conv_backend = torch._C._select_conv_backend(
                    kwargs["input"],
                    kwargs["weight"],
                    bias=None,
                    stride=kwargs["stride"],
                    padding=kwargs["padding"],
                    dilation=kwargs["dilation"],
                    transposed=kwargs["transposed"],
                    output_padding=kwargs["output_padding"],
                    groups=kwargs["groups"],
                    bias_sizes=kwargs["bias_sizes"],
                )
            mem_fmt = torch._C._conv_determine_backend_memory_format(
                kwargs["input"], kwargs["weight"], conv_backend
            )

    def convert(t, mem_fmt):
        if t is None:
            return t
        if mem_fmt is not None:
            t = t.to(memory_format=mem_fmt)
        return FakeTensor(fake_mode, t, device)

    with in_kernel_invocation_manager(fake_mode):
        out = func(**kwargs)

        if func is aten.convolution.default:
            return convert(out, mem_fmt)
        else:
            return (
                convert(out[0], mem_fmt),
                convert(out[1], mem_fmt),
                convert(out[2], None),
            )


FAST_OP_IMPLEMENTATIONS = {}


# Unlike register_op_impl, these don't do the slow iteration for
# run_impl_check, and these run BEFORE decompositions
def register_fast_op_impl(func: OpOverload):
    def impl_decorator(op_impl):
        FAST_OP_IMPLEMENTATIONS[func] = op_impl
        return op_impl

    return impl_decorator


# infer_size_impl in ExpandUtils
def infer_size(a, b):
    dimsA = len(a)
    dimsB = len(b)
    ndim = max(dimsA, dimsB)
    expandedSizes = [0] * ndim
    for i in range(ndim - 1, -1, -1):
        offset = ndim - 1 - i
        dimA = dimsA - 1 - offset
        dimB = dimsB - 1 - offset
        sizeA = a[dimA] if dimA >= 0 else 1
        sizeB = b[dimB] if dimB >= 0 else 1

        # NB: It is very important to test for broadcasting, before testing
        # sizeA == sizeB.  This is because the broadcasting tests are likely
        # to be statically known (in particular, if sizeA/sizeB is unbacked
        # but size-like, we will unsoundly assume they never equal 1), but
        # the sizeA == sizeB test may not be statically known.  However, once
        # we have established that no broadcasting is happening, the
        # sizeA == sizeB is now expect_true and we can defer it as a runtime
        # assert (this works because Python will return the terminal
        # expression of an or statement as-is, without bool()'ing it; if this
        # were not the case, we'd need to write this using torch.sym_or() or
        # something like that).
        torch._check(
            sizeA == 1 or sizeB == 1 or sizeA == sizeB,
            lambda: f"The size of tensor a ({sizeA}) "
            f"must match the size of tensor b ({sizeB}) "
            f"at non-singleton dimension {i})",
        )
        expandedSizes[i] = sizeB if sizeA == 1 else sizeA
    return tuple(expandedSizes)


def make_fast_binary_impl(slow_ref):
    def fast_binary_impl(mode, *args, **kwargs):
        def slow(msg):
            count_label(f"slow {msg}")
            with mode:
                return slow_ref(*args, **kwargs)

        count_label("attempt fast")

        # Fast path (based off of TensorIterator fast path).
        # Unfortunately, there is no way to easily deduplicate
        # this with either the TensorIterator C++ implementation
        # (which we don't want to SymIntify, and also the algorithm
        # here is slightly different from TensorIterator to allow
        # for broadcasting), nor the PrimTorch implementation
        # (which does not actually implement a fast path.)

        operands = args

        # compute_shape
        has_scalars = False
        has_tensors = False
        final_shape = None
        for op in operands:
            shape = op.shape if isinstance(op, torch.Tensor) else ()
            if len(shape) == 0:
                has_scalars = True
            else:
                has_tensors = True
            if final_shape is None:
                final_shape = shape
            # TODO: Minor optimization: track if the shapes
            # were equal so you can skip the equality check
            # below if unnecessary
            final_shape = infer_size(final_shape, shape)
        assert final_shape is not None

        # Do some extra safety checks to see if the output
        # stride is obvious
        for op in operands:
            if isinstance(op, torch.Tensor) and op.shape == final_shape:
                break
        else:
            return slow("both tensors nontrivially broadcast")

        # compute_types
        cpu = torch.device("cpu")
        common_device = cpu
        common_dtype = None
        output_dtype = None
        has_different_input_dtypes = False
        for op in operands:
            if not isinstance(op, torch.Tensor):
                # Use elementwise_dtypes for the tricky case
                has_different_input_dtypes = True
                continue
            if common_device == cpu and not op.device.type == "cpu":
                common_device = op.device
            # Slightly simplified here as target_dtype cannot vary
            if common_dtype is None:
                common_dtype = op.dtype
            elif common_dtype != op.dtype:
                has_different_input_dtypes = True

        if has_different_input_dtypes:
            # compute promotion
            # TODO: we don't need the compute type
            _, common_dtype = elementwise_dtypes(
                *operands, type_promotion_kind=ELEMENTWISE_TYPE_PROMOTION_KIND.DEFAULT
            )

        # check all tensors on same device
        # cpu scalars are assumed allow
        current_cpu_scalars_on_non_cpu = 0
        max_cpu_scalars_on_non_cpu = 1  # hard coded atm
        for op in operands:
            if not isinstance(op, torch.Tensor):
                continue
            if common_device != cpu and op.dim() == 0 and op.device == cpu:
                if current_cpu_scalars_on_non_cpu >= max_cpu_scalars_on_non_cpu:
                    return slow("error")
                current_cpu_scalars_on_non_cpu += 1
            elif op.device != common_device:
                return slow("error")

        # compute_fast_setup_type
        is_contiguous = True
        is_channels_last = True
        # TODO: is_non-overlapping_and_dense (not bound from Python
        # no inplace, no out, everything defined

        if is_noncontiguous_supported(common_device):
            for op in operands:
                if not isinstance(op, torch.Tensor):
                    continue
                is_contiguous = is_contiguous and op.is_contiguous(
                    memory_format=torch.contiguous_format
                )
                is_channels_last = is_channels_last and op.is_contiguous(
                    memory_format=torch.channels_last
                )
        if is_contiguous:
            # do contiguous
            count_label("fast is_contiguous")
            return FakeTensor(
                mode,
                torch.empty(
                    final_shape,
                    dtype=common_dtype,
                    device="meta",
                    memory_format=torch.contiguous_format,
                ),
                device=common_device,
            )
        if is_channels_last:
            count_label("fast channels_last")
            # do channels last
            return FakeTensor(
                mode,
                torch.empty(
                    final_shape,
                    dtype=common_dtype,
                    device="meta",
                    memory_format=torch.channels_last,
                ),
                device=common_device,
            )

        return slow("no contiguity match")

    return fast_binary_impl


@functools.lru_cache(None)
def get_fast_op_impls():
    import torch._refs

    register_fast_op_impl(torch.ops.aten.add.Tensor)(
        make_fast_binary_impl(torch._refs.add)
    )
    register_fast_op_impl(torch.ops.aten.sub.Tensor)(
        make_fast_binary_impl(torch._refs.sub)
    )
    register_fast_op_impl(torch.ops.aten.mul.Tensor)(make_fast_binary_impl(torch._refs.mul))  # type: ignore[has-type]
    register_fast_op_impl(torch.ops.aten.div.Tensor)(
        make_fast_binary_impl(torch._refs.div)
    )
    return FAST_OP_IMPLEMENTATIONS


@functools.lru_cache(None)
def init_cuda_context():
    # Backward will error with cuda Fake Tensors if no cuda tensors have been initialized first
    if torch.cuda.is_available():
        torch.empty(1, device="cuda") if torch.version.hip is None else torch.zeros(
            1, device="cuda"
        )


@contextlib.contextmanager
def in_kernel_invocation_manager(fake_mode):
    # See: note [Fake Tensor Dispatch Keys]
    prev_in_kernel = fake_mode.in_kernel_invocation
    meta_in_tls = torch._C._meta_in_tls_dispatch_include()
    assert meta_in_tls == prev_in_kernel, f"{meta_in_tls}, {prev_in_kernel}"

    guard = torch._C._DisableTorchDispatch()  # type: ignore[attr-defined]
    fake_mode.in_kernel_invocation = True
    torch._C._set_meta_in_tls_dispatch_include(True)
    try:
        yield
    finally:
        fake_mode.in_kernel_invocation = prev_in_kernel
        torch._C._set_meta_in_tls_dispatch_include(prev_in_kernel)
        del guard


# Return if the function allows Python numbers to bind to Tensors
def should_allow_numbers_as_tensors(func: OpOverload):
    return torch._C._should_allow_numbers_as_tensors(
        func.name().split("::")[-1].split(".")[0]
    )


class FakeTensorConfig:
    debug = os.environ.get("TORCH_FAKE_TENSOR_DEBUG", False)


class FakeTensor(torch.Tensor):
    """
    Meta tensors give you the ability to run PyTorch code without having to
    actually do computation through tensors allocated on a `meta` device.
    Because the device is `meta`, meta tensors do not model device propagation.
    FakeTensor extends MetaTensors to also carry an additional `fake_device`
    which tracks devices that would have been used.
    """

    fake_device: torch.device
    fake_mode: "FakeTensorMode"
    constant: Optional[torch.Tensor]

    # This memorizes the unbacked SymInt representing the number of nonzero
    # elements in this tensor.  This is helpful if you do something like
    # x[mask] and y[mask]; mask.nonzero() gets repeatedly called and should
    # give a consistent unbacked SymInt.  It needs to be invalidated in the
    # same way constant is.
    # TODO: Generalize this as needed, e.g., into a trie of memos
    _nonzero_memo: Optional[torch.SymInt]
    _nonzero_memo_vc: Optional[int]

    # Indicates to our torch_dispatch dispatching infra that
    # this is an "infra" mode with lower dispatching precedence.
    _mode_key = torch._C._TorchDispatchModeKey.FAKE

    @property
    def nonzero_memo(self):
        if self._nonzero_memo is None:
            return None
        # Version counter based tracking isn't 100% sound but it's close
        # enough
        if self._nonzero_memo_vc != self._version:
            self._nonzero_memo = None
            return None
        return self._nonzero_memo

    @property
    def device(self):
        if self.fake_mode.in_kernel_invocation:
            return torch.device("meta")
        else:
            return self.fake_device

    # Note: [Fake Tensor Dispatch Keys]
    # In order to model the behavior of device-specific autocast
    # and autograd logic, we update the dispatch keys of FakeTensors
    # to reflect their fake device. This includes the BackendComponent
    # (DispatchKey::Meta -> DispatchKey::CUDA), and also the BackendComponent
    # related Autocast and Autograd keys. __torch__dispatch__ sits below
    # Autocast and Autograd, and is only invoked when we are at the
    # kernel for the BackendComponent. Then, we add Meta to the
    # thread-local dispatch include set to hit the meta kernel
    # instead of the kernel of the BackendComponent for the fake device.
    # The `device_for_backend_keys` does that below
    # NOTE: this probably will not do the right thing for backends
    # that have dispatch keys which are higher than the "meta" key:
    # https://github.com/pytorch/pytorch/blob/main/c10/core/DispatchKey.h#L189

    @staticmethod
    def __new__(cls, fake_mode, elem, device, constant=None):
        self = torch.Tensor._make_subclass(
            cls,
            elem,
            elem.requires_grad,
            dispatch_device=True,
            device_for_backend_keys=device,
        )

        assert elem.device.type == "meta", elem.device.type
        device = device if isinstance(device, torch.device) else torch.device(device)
        # NB: it is fine, if a little confusing, for device to be meta
        # (we are faking a meta tensor in that case).  However, it often
        # indicates some sort of confusion (e.g., you accidentally passed
        # in a meta tensor when you should have passed in the real tensor).
        # So by default we disallow meta, and if you are working in a situation
        # where it is helpful (e.g., crossref testing) you can turn it back
        # on
        if not fake_mode.allow_meta:
            assert device.type != "meta"
        # normalize device.
        if device.type == "cuda":
            init_cuda_context()

        if (
            device.type
            in ["cuda", "hpu", "xpu", torch._C._get_privateuse1_backend_name()]
            and device.index is None
        ):
            device = torch.device(
                f"{device.type}:{getattr(torch, device.type).current_device()}"
            )
        self.fake_device = device  # type: ignore[attr-defined]
        self.fake_mode = fake_mode  # type: ignore[attr-defined]
        self.constant = constant  # type: ignore[attr-defined]
        self._nonzero_memo = None  # type: ignore[attr-defined]
        self._nonzero_memo_vc = None  # type: ignore[attr-defined]

        if FakeTensorConfig.debug:
            import traceback

            self._debug_trace = traceback.extract_stack()  # type: ignore[attr-defined]
        return self

    # In some circumstances, a conventional torch.Tensor constructor
    # will get rewritten to call into FakeTensor.  We must provide an
    # __init__ method that can accept the Python interpreters initialization
    # in such a situation; we must also be able to handle direct fake
    # tensor construction via FakeTensor().
    #
    # In particular, the __init__ call will look funny in the following case:
    #
    #   with FakeTensorMode():
    #       x = torch.Tensor([1, 2, 3])
    #
    # this desugars into:
    #
    #   with FakeTensorMode():
    #       x = torch.Tensor.__new__([1, 2, 3])
    #       # NB: x is a fake tensor, because of the mode!
    #       x.__init__([1, 2, 3])  # not the normal fake tensor args!
    #
    def __init__(self, *args, **kwargs):
        super().__init__()

    @staticmethod
    def from_tensor(t, fake_mode):
        return fake_mode.from_tensor(t)

    @classmethod
    @count
    def __torch_dispatch__(cls, func, types, args=(), kwargs=None):
        # need to handle here to avoid infinite recursion
        # see [in_kernel_invocation]
        if func == torch.ops.prim.device.default:
            assert len(args) == 1 and isinstance(args[0], FakeTensor)
            if args[0].fake_mode.in_kernel_invocation:
                return torch.device("meta")
            else:
                return args[0].fake_device

        # Because fake mode can return NotImplemented (if it sees a subclass
        # it doesn't know how to deal with), this test here is important
        # because the next dispatch after a fake mode will attempt to use
        # subclasses of tensors to dispatch, and any FakeTensor arguments
        # will be considered eligible.
        unrecognized_types = [
            t for t in types if not issubclass(t, FakeTensor) and t is not torch.Tensor
        ]
        if unrecognized_types:
            not_implemented_log.debug(
                "FakeTensor unrecognized subclass(es): %s", unrecognized_types
            )
            return NotImplemented

        fake_mode = None
        for arg in pytree.arg_tree_leaves(*args, **kwargs):
            if isinstance(arg, FakeTensor):
                fake_mode = arg.fake_mode
                break

        assert fake_mode is not None

        # If the fake mode is already active, don't try to reapply it!
        # NotImplemented is the right thing to return here, because the
        # typical situation this can occur is if ProxyTensorMode returned a
        # NotImplemented because of a not implemented subclass; we may have
        # unluckily attempted to hit FakeTensor's dispatch first,
        # NotImplemented lets us keep chaining until we find the actual
        # subclass
        maybe_cur_fake_mode = torch._C._get_dispatch_mode(
            torch._C._TorchDispatchModeKey.FAKE
        )
        if maybe_cur_fake_mode:
            not_implemented_log.debug(
                "FakeTensor mode already active: %s in %s",
                fake_mode,
                maybe_cur_fake_mode,
            )
            return NotImplemented

        with fake_mode:  # type: ignore[attr-defined]
            return func(*args, **kwargs)

    @staticmethod
    def _find_common_device(func, flat_args) -> Tuple[torch.device, bool]:
        # Returns: (common_device, has_scalar_only_inputs)

        # cpu - zero-dim tensors can be called in cuda kernels,
        # so overwrite the common_device if it the only existing
        # device comes from a cpu zero-dim tensor
        common_device = None
        has_scalar_only_inputs = False
        is_cpu_zero_dim = None

        def cpu_zero_dim(t):
            return t.device.type == "cpu" and t.dim() == 0

        def merge_devices(t):
            nonlocal common_device
            nonlocal is_cpu_zero_dim
            if not isinstance(t, FakeTensor):
                return

            if common_device is None:
                common_device = t.device
                is_cpu_zero_dim = cpu_zero_dim(t)
                return

            t_is_cpu_zero_dim = cpu_zero_dim(t)
            if t.device == common_device:
                if is_cpu_zero_dim:
                    is_cpu_zero_dim = t_is_cpu_zero_dim
                return

            # mismatching devices !
            # if current tensor is cpu 0 dim, defer to existing device
            if t_is_cpu_zero_dim:
                return

            # current device is from cpu 0 dim tensor, overwrite
            if is_cpu_zero_dim:
                common_device = t.device
                is_cpu_zero_dim = t_is_cpu_zero_dim
                return

            # mismatching devices of non-zero dim tensors, throw
            # This might be valid behavior and need to be explicitly modeled, e.g. reshape_as
            raise RuntimeError(
                f"Unhandled FakeTensor Device Propagation for {func}, found two different devices {common_device}, {t.device}"
            )

        for arg in flat_args:
            merge_devices(arg)

        # some functions that allow Python numbers to bind to Tensors
        # if we have failed to find a device, and we're running one of these operators,
        # we must have scalar only inputs
        if should_allow_numbers_as_tensors(func) and common_device is None:
            # ops with scalar only inputs always have result on cpu
            has_scalar_only_inputs = True
            common_device = torch.device("cpu")

        assert common_device is not None, f"Could not find common device for {func}"

        return common_device, has_scalar_only_inputs

    # We must handle tolist in a special way for FakeTensors here in the case
    # where tolist is called from torch dispatch for tensor subclasses.
    # Ordinarily, if a program calls .tolist compiling still works because there is
    # special handling in dynamo, but for tensor subclasses if .tolist is called
    # inside torch dispatch, the .tolist call may be directly on a FakeTensor.
    # This would result in an error since wrapper subclasses don't have storage.
    # To avoid this, we handle the FakeTensor case by (1) specializing on the size
    # of the tensor to create the output Python list, and (2) creating unbacked
    # symints for each element of the list.
    def tolist(self):
        assert self.dim() == 1, "NYI for higher dims"
        shape_env = self.fake_mode.shape_env
        out = []
        # Specialize on the length of the list
        for _ in range(self.shape[0]):
            s = shape_env.create_unbacked_symint()
            # max value?
            torch._constrain_as_size(s, min=2)
            out.append(s)
        return out

    __torch_function__ = torch._C._disabled_torch_function_impl


# We keep one instantiation of `fake_tensor_converter` active
# for the duration of `with FakeTensorMode()`.
# This allows accurate storage aliasing across invocation of
# different operators. While this will keep all freshly allocated
# tensors alive during `FakeTensorMode`, there will no be no
# new allocations of Tensors which have non-meta storage so
# memory should not significantly increase.


class FakeTensorMode(TorchDispatchMode):
    def __init__(
        self,
        *,
        allow_fallback_kernels=True,
        allow_non_fake_inputs=False,
        shape_env=None,
        static_shapes=None,
    ):
        log.debug("create_mode 0x%x", id(self))
        self.allow_fallback_kernels = allow_fallback_kernels
        self.fake_tensor_converter = FakeTensorConverter()
        if static_shapes is not None:
            self.static_shapes = static_shapes
        else:
            self.static_shapes = shape_env is None

        import torch._functorch.config

        self.allow_meta = torch._functorch.config.fake_tensor_allow_meta

        # A flag that controls, whether we want to invoke ops on mix of
        # real weights/global variables and fake inputs
        self.allow_non_fake_inputs = allow_non_fake_inputs

        # [in_kernel_invocation]
        # when FakeTensor is invoked in user code, .device should return
        # the fake_device of the tensor so that code such as as `if x.is_cuda`
        # or torch.zeros([10, 10], device=x.device) continues to execute as if
        # the FakeTensor were real. However, within kernel execution, we return
        # the `Meta` device because all computation within the kernels should
        # behave as if the Tensors are on meta devices. Kernels should allocate
        # new tensors on meta devices, and checks like `is_meta` should return true.
        # within python refs, we always return the real device by defining
        # the device property
        self.in_kernel_invocation = False

        # True if we enter'ed and actually enabled fake tensor mode,
        # false if it was a no-op.  Not thread safe but neither is
        # in_kernel_invocation
        # If another fake mode was already active when we enter, we also stash it here.
        # That way when we exit, we know to re-enable the previous fake mode.
        self.enter_stack: List[Tuple[bool, Optional[FakeTensorMode]]] = []

        self.shape_env = shape_env

        self.stack = "".join(traceback.format_stack())

        # Indicates to our torch_dispatch dispatching infra that
        # this is an "infra" mode with lower dispatching precedence.
        self._mode_key = torch._C._TorchDispatchModeKey.FAKE

    # Typically, there is only one fake tensor mode and you test for it by
    # doing an isinstance test.  However, in some situations, there might be
    # TWO fake tensor modes.  The canonical example of this is exporting
    # a fake model: there is an outer fake mode created by the user, and
    # an inner fake mode created by Dynamo.  The two phase process is required
    # because the outer fake mode typically won't have a ShapeEnv, even if
    # the user is interested in exporting with dynamic shapes (so the inner
    # fake mode will actually have a ShapeEnv and swap in symbolic sizes.)
    #
    # In this case, it's insufficient to test only one FakeTensor: you need
    # to distinguish between our fake tensor and other fake tensors.  That's
    # what this function does.
    def is_our_fake(self, t):
        return isinstance(t, FakeTensor) and t.fake_mode is self

    @count
    def __torch_dispatch__(self, func, types, args=(), kwargs=None):
        # FakeTensorMode should not be set when we're inside of it.
        assert (
            torch._C._get_dispatch_mode(torch._C._TorchDispatchModeKey.FAKE) is None
        ), func
        try:
            return self.dispatch(func, types, args, kwargs)
        except TypeError:
            log.exception("fake tensor raised TypeError")
            raise

    # No-op if FakeTensorMode is already in use
    def __enter__(self):
        maybe_prev_fake_mode = torch._C._unset_dispatch_mode(self._mode_key)
        if self is not maybe_prev_fake_mode:
            self.enter_stack.append((True, maybe_prev_fake_mode))
            return super().__enter__()
        else:
            # no-op (still need to re-set the fake mode though since we unset it)
            torch._C._set_dispatch_mode(self)
            self.enter_stack.append((False, None))
        return self

    def __exit__(self, a, b, c):
        live, maybe_prev_fake_mode = self.enter_stack.pop()
        if live:
            out = super().__exit__(a, b, c)
            # Re-enable the previous fake mode, if there was one.
            if maybe_prev_fake_mode is not None:
                torch._C._set_dispatch_mode(maybe_prev_fake_mode)

    def dispatch(self, func, types, args=(), kwargs=None):
        kwargs = kwargs if kwargs else {}
        log.debug("%s %s %s", func, args, kwargs)

        if func == torch.ops.prim.device.default:
            # NB: Don't use is_our_fake, just serve the fake information
            # as is.  Notice we don't use 'self'; we use args[0].fake_mode
            # because they may not be the same.  It would also be possible
            # to return NotImplemented here, in which case the FakeTensor
            # handler on args[0] would handle it, but we're being nice and
            # short-circuiting quickly.
            assert len(args) == 1 and isinstance(args[0], FakeTensor)
            if args[0].fake_mode.in_kernel_invocation:
                return torch.device("meta")
            else:
                return args[0].fake_device
        elif func is torch.ops.aten.size.default:
            return tuple(int(s) for s in args[0].size())
        elif func is torch.ops.aten.stride.default:
            return tuple(int(s) for s in args[0].stride())
        elif func is torch.ops.aten.storage_offset.default:
            return int(args[0].storage_offset())

        if log.getEffectiveLevel() <= logging.DEBUG:
            log.debug(
                "%sFakeTensorMode.__torch_dispatch__: %s", " " * RECURSION_COUNT, func
            )
            incr = IncrementRecursionCount()

        # Some attribute queries that can be serviced directly
        # See Note [is_coalesced is dispatched]
        if func in {
            torch.ops.aten.is_coalesced.default,
            torch.ops.aten.dense_dim.default,
            torch.ops.aten.sparse_dim.default,
        }:
            # NB: no_dispatch is ok here too, this func is very simple
            with in_kernel_invocation_manager(self):
                return func(*args, **kwargs)

        flat_args, args_spec = pytree.tree_flatten((args, kwargs))

        flat_arg_fake_tensors = [
            t for t in flat_args if isinstance(t, FakeTensor) and self.is_our_fake(t)
        ]
        has_symbolic_sizes = any(
            i._has_symbolic_sizes_strides for i in flat_arg_fake_tensors
        ) or any(isinstance(a, torch.SymInt) for a in flat_args)

        converter = self.fake_tensor_converter

        def maybe_to_constant(t):
            if isinstance(t, FakeTensor) and self.is_our_fake(t):
                return t.constant
            else:
                return t

        # To constant propagate through these functions:
        # 1, If this is a lift due to a torch.tensor call,
        #    the input tensor is guaranteed to be a
        #    constant, so we keep a copy of the original argument along so
        #    we can query it if we're asked to item() it at some later point.
        #    (Note that you can always call a lift fn manually, so we do
        #    have to check if there are any fake tensors!)
        # 2, Some functions that allow Python numbers to bind to Tensors, e.g, torch.div
        if (func in self.lift_fns and not flat_arg_fake_tensors) or (
            should_allow_numbers_as_tensors(func)
            and not has_symbolic_sizes
            and not flat_arg_fake_tensors
        ):
            assert all(
                t.constant is not None for t in flat_arg_fake_tensors
            ), f"{func} should not have fake inputs without constants"
            const_flat_args = [maybe_to_constant(a) for a in flat_args]
            const_args, const_kwargs = pytree.tree_unflatten(const_flat_args, args_spec)
            out = func(*const_args, **const_kwargs)
            if type(out) is torch.Tensor and self.may_turn_const(out):
                # NB: not in_kernel_invocation_manager because we're doing real
                # compute here
                # NB: no_dispatch() here is VERY DANGEROUS (like, segfault
                # dangerous) if this is actually a wrapper subclass tensor,
                # therefore the exact type test above
                with no_dispatch():
                    out = out.clone()
                return converter(self, out, make_constant=True)

        # See [subclass inputs] below
        # NB: If you're seeing a mysterious infinite loop involving fake
        # tensor, it might be related to this line.  Though I'm not sure
        # how you'll know to read this comment, as this line won't show up
        # in the stack trace.
        unrecognized_types = self.check_for_subclass(flat_args)
        if unrecognized_types:
            not_implemented_log.debug(
                "FakeTensorMode unrecognized subclass(es): %s", unrecognized_types
            )
            return NotImplemented

        # if we are in the dispatch mode, we will enter this function even if the inputs
        # are not FakeTensors. For now, throw if any non-Fake Tensor inputs
        # and just support constructors.

        # this is generated from torch.tensor(), which does not use the
        # dispatcher, to allow wrapper subclasses to wrap the new tensor
        if func in self.lift_fns:
            assert len(kwargs) == 0 and len(args) == 1, f"{args} {kwargs}"

            if type(args[0]) is torch.Tensor:
                return converter(self, args[0])

        # Recompute flat_arg_fake_tensors here again in case some of the inputs
        # were real tensors and fakified in validate_and_convert_non_fake_tensors
        (flat_args, flat_arg_fake_tensors) = self.validate_and_convert_non_fake_tensors(
            func, converter, flat_args, args_spec
        )
        del args, kwargs  # Invalidated

        # The current constant handling only support tracing systems
        # (aot autograd, torchdynamo) where each operation is run consecutively.
        # Because each operation is run in order, we can trace out and support
        # sequences like: x = torch.tensor(0.); y = x.add_(1)
        # Whenver a constant is written to but with inputs that cannot be evaluated
        # statically, such as random_(), we invalidate all constants that alias the input
        # We will rely on functionalization for use of fake tensors constants as persistent
        # objects on an FX Graph.

        # We dispatch size/stride/numel on the FakeTensor not its constant, so bail on inplace_view
        all_constant = all(e.constant is not None for e in flat_arg_fake_tensors)
        if (
            torch.Tag.nondeterministic_seeded not in func.tags
            and torch.Tag.inplace_view not in func.tags
            and all_constant
            and len(flat_arg_fake_tensors) != 0
            and not has_symbolic_sizes
        ):
            const_flat_args = [maybe_to_constant(a) for a in flat_args]
            const_args, const_kwargs = pytree.tree_unflatten(const_flat_args, args_spec)

            # NB: not in_kernel_invocation_manager(self) as we want to do REAL
            # compute
            with no_dispatch():
                out = func(*const_args, **const_kwargs)

            flat_out = pytree.tree_leaves(out)
            flat_out_tensors = [t for t in flat_out if isinstance(t, torch.Tensor)]
            all_constant = all(self.may_turn_const(t) for t in flat_out_tensors)

            if all_constant:
                return pytree.tree_map_only(
                    torch.Tensor,
                    lambda t: converter(self, t, make_constant=True),
                    out,
                )

            # we weren't able to turn outputs to constants,
            # so invalidate all constants that might be aliases of the outputs
            for ten in flat_out_tensors:
                converter.invalidate_constant_aliases(ten)

        # we are falling through to running non constant tensors, any input constant that
        # is written to must be invalidated
        args, kwargs = pytree.tree_unflatten(flat_args, args_spec)
        self.invalidate_written_to_constants(func, flat_arg_fake_tensors, args, kwargs)

        # Try for fastpath
        if has_symbolic_sizes:
            fast_impl = get_fast_op_impls().get(func)
            if fast_impl is not None:
                return fast_impl(self, *args, **kwargs)

        # If there's a Python meta, prefer that over the decomposition
        from torch._decomp import meta_table as meta_table

        if func not in meta_table and not self.cpp_meta_supports_symint(func):
            from torch._decomp import decomposition_table

            # Prefer Python decompositions over C++ ones
            if func in decomposition_table and (
                has_symbolic_sizes
                or (
                    # TODO: Remove these exclusions, so that we can remove
                    # this leg entirely
                    torch_decomp_decompositions(func)
                    and all(not e.is_sparse for e in flat_arg_fake_tensors)
                )
            ):
                with self:
                    return decomposition_table[func](*args, **kwargs)

            with self:
                # Decomposes CompositeImplicitAutograd ops
                r = func.decompose(*args, **kwargs)
                if r is not NotImplemented:
                    return r

        # prims already wrap FakeTensor inputs to FakeTensor outputs
        # and do device logic, we dont need do anything but run them
        # and ensure that Meta kernels are dispatched to (see)
        # Fake Tensor Dispatch Keys
        # TODO - we should be use the prim aten impl
        # TODO - fix prims complex ops
        if (
            "prims::" in func._schema.name
            and hasattr(func, "prim_meta_impl")
            and not stride_incorrect_op(func)
        ):
            with self:
                return func.prim_meta_impl(*args, **kwargs)

        # Users can register FakeTensor rules for custom operators
        # Call them if they exist.
        maybe_abstract_impl = torch._library.simple_registry.singleton.find(
            func.name()
        ).abstract_impl.kernel
        if maybe_abstract_impl:
            ctx = torch._library.abstract_impl.AbstractImplCtx(self.shape_env, func)
            with torch._library.abstract_impl.set_ctx_getter(lambda: ctx), self:
                result = maybe_abstract_impl(*args, **kwargs)
                return result

        # special handling for funcs registered through `register_op_impl`,
        # e.g., manipulating args on constructor calls to construct meta tensors
        # and then afterwards wrapping them to a FakeTensor
        for run_impl_check, op_impl in op_implementations:
            if func in (
                aten._nested_tensor_from_tensor_list.default,
                aten._nested_tensor_from_tensor_list.out,
            ):
                raise UnsupportedOperatorException(
                    "torch.compile does not support strided NestedTensor"
                )
            if run_impl_check(func):
                op_impl_out = op_impl(self, func, *args, **kwargs)
                if op_impl_out != NotImplemented:
                    return op_impl_out

        def can_run_unsafe_fallback(func: OpOverload):
            if not self.allow_fallback_kernels:
                return False
            # It's OK to try the fallback for built-in ops (e.g. aten, prims)
            # because we control and test these but the fallback leads to unexpected behavior
            # in user-defined custom ops
            #
            # WARNING: DO NOT add any additional namespaces/operators here if they refer to operators
            # outside of the pytorch/pytorch library! Any pre-existing things here
            # are either in the pytorch/pytorch library or have been grandfathered in.
            # The fallback does not always work and MAY CRASH and emit unreadable error messages
            # so it should not be allowed by default.
            allowed_namespaces = {
                "debugprims",
                "prims",
                "aten",
                "xla",
                "vision",
                "torchtext",
                "torchaudio",
                "quantized",
            }
            grandfathered_ops_FIXME = {
                "fbgemm::gmm",
            }
            return (
                func.namespace in allowed_namespaces
                or func.name() in grandfathered_ops_FIXME
            )

        def maybe_run_unsafe_fallback(error=None):
            # no meta kernel registered, fallback to kernel for the device
            if has_symbolic_sizes or not can_run_unsafe_fallback(func):
                raise UnsupportedOperatorException(func)
            if error is None:
                error = UnsupportedOperatorException(func)
            return run_fallback_kernel(self, func, flat_args, args_spec, error)

        # Optimization: If there is no Meta kernel, it takes a surprisingly long
        # amount of time to catch the NotImplementedError, so we check it here.
        if not torch._C._dispatch_has_computed_kernel_for_dispatch_key(
            func.name(), "Meta"
        ):
            return maybe_run_unsafe_fallback()

        # run kernel registered to meta for func, which include
        # python meta registrations, prims, decomps, and c++ meta fns (structured kernels)
        # It's possible that the kernel will return NotImplementedError
        try:
            with in_kernel_invocation_manager(self):
                r = func(*args, **kwargs)
        except NotImplementedError as not_implemented_error:
            return maybe_run_unsafe_fallback(not_implemented_error)

        return self.wrap_meta_outputs_with_default_device_logic(
            r, func, flat_args, device=kwargs.get("device")
        )

    # [subclass inputs]
    # Suppose we enable fake tensor mode.  This means that fake tensor
    # mode will run first.  But what if we do an operation that
    # involves a tensor subclass that will desugar into normal tensor
    # operations?  Without returning NotImplemented, fake tensor mode will run first,
    # decide that a conversion was made (since there was a non fake
    # tensor argument), and report an error that converting non
    # fake tensor is not supported.  What we actually wanted to happen
    # was to give the subclass a chance to figure out what it wants to
    # before erroring out. Returning NotImplemented here allows this.
    def check_for_subclass(self, flat_args):
        def check(x):
            return (
                isinstance(x, torch.Tensor)
                and not isinstance(x, FakeTensor)
                and type(x) is not torch.Tensor
                and type(x) is not torch.nn.Parameter
            )

        return [type(x) for x in flat_args if check(x)]

    def validate_and_convert_non_fake_tensors(
        self, func, converter, flat_args, args_spec
    ):
        """
        Checks if the list of tensors are fake tensors.
        If not, try to convert them to fake tensors.
        Returns the original args, kwargs, and a flattened list of (args, kwargs) that are fake tensors.
        """
        flat_arg_fake_tensors = []

        def validate(x):
            if not isinstance(x, torch.Tensor):
                return x

            nonlocal flat_arg_fake_tensors
            if not self.is_our_fake(x):
                if torch.Tag.inplace_view in func.tags:
                    args, kwargs = pytree.tree_unflatten(flat_args, args_spec)
                    raise Exception(
                        f"Can't call metadata mutating ops on non-Fake Tensor inputs. Found in {render_call(func, args, kwargs)}"
                    )
                if not self.allow_non_fake_inputs:
                    if isinstance(x, FakeTensor) and x.fake_mode is not self:
                        raise AssertionError("Mixing fake modes NYI")
                    args, kwargs = pytree.tree_unflatten(flat_args, args_spec)
                    raise Exception(
                        f"Please convert all Tensors to FakeTensors first or instantiate FakeTensorMode "
                        f"with 'allow_non_fake_inputs'. Found in {render_call(func, args, kwargs)}"
                    )

                x = converter(self, x)

            flat_arg_fake_tensors.append(x)
            return x

        validated_args = [validate(a) for a in flat_args]
        return validated_args, flat_arg_fake_tensors

    def wrap_meta_outputs_with_default_device_logic(self, r, func, flat_args, device):
        converter = self.fake_tensor_converter

        # Lazily initialized, in case there are no tensor returns
        common_device = None
        has_scalar_only_inputs = False

        def wrap(e):
            nonlocal common_device
            nonlocal has_scalar_only_inputs

            if isinstance(e, torch.Tensor) and common_device is None:
                (
                    common_device,
                    has_scalar_only_inputs,
                ) = FakeTensor._find_common_device(func, flat_args)

            if self.is_our_fake(e):
                torch._check(
                    e.device == common_device,
                    lambda: f"FakeTensor is wrapped to wrong device, found {e.device}, expected {common_device}",
                )

            if (
                isinstance(e, torch.Tensor)
                and not self.is_our_fake(e)
                and converter is not None
            ):
                if has_scalar_only_inputs:
                    # Under FakeTensorMode, op accepts scalar only inputs, such as aten.add/sub/mul/div,
                    # returns a real scalar tensor on CPU. See TensorMeta() in _prims/__init__.py for details.
                    # We thus directly convert real tensor to fake tensor.
                    return converter(self, e)
                else:
                    return converter.from_meta_and_device(
                        self, e, device or common_device
                    )
            else:
                return e

        return tree_map(wrap, r)

    def cpp_meta_supports_symint(self, func):
        if torch.Tag.view_copy in func.tags:
            return True
        return func in [
            aten.empty.memory_format,
            aten.empty_strided.default,
            aten.as_strided_scatter.default,
            aten.as_strided.default,
            aten.as_strided_.default,
            aten.zeros.default,
            aten.detach.default,
            aten.view_as_real.default,
            aten.view_as_complex.default,
            aten.set_.source_Storage_storage_offset,
            aten._sparse_coo_tensor_with_dims_and_tensors.default,
        ]

    @property
    def lift_fns(self):
        return (aten.lift_fresh.default, aten.lift_fresh_copy.default)

    def may_turn_const(self, t):
        return (
            t.numel() <= CONSTANT_NUMEL_LIMIT
            and not t.is_sparse
            and not self.is_our_fake(t)
            and not t.device.type == "meta"
        )

    def invalidate_written_to_constants(
        self, func, flat_arg_fake_tensors, args, kwargs
    ):
        any_constant = any(e.constant is not None for e in flat_arg_fake_tensors)
        schema_info = get_schema_info(func)
        if any_constant and schema_info.is_mutable():
            _, new_kwargs = normalize_function(
                func, args=args, kwargs=kwargs, normalize_to_only_use_kwargs=True
            )
            for k, v in new_kwargs.items():
                k = k if (k != "input" or schema_info.has_argument(k)) else "self"
                if (
                    self.is_our_fake(v)
                    and schema_info.is_mutable(k)
                    and v.constant is not None
                ):
                    self.fake_tensor_converter.invalidate_constant_aliases(v.constant)

    def from_tensor(
        self,
        tensor,
        *,
        source: Optional[Source] = None,
<<<<<<< HEAD
        symbolic_context=None,
        # Setting this flag will force FakeTensorMode to return `None` if attempting to convert a tensor we have not
        # seen before.
        memoized_only=False,
    ):
        shape_env = self.shape_env
        if static_shapes is None:
            static_shapes = self.static_shapes
        if static_shapes:
            assert (
                symbolic_context is None
            ), "cannot set both static_shapes and symbolic_context"
=======
        policy=None,
    ):
        shape_env = self.shape_env
        if self.static_shapes:
            assert policy is None, "cannot set both static_shapes and policy"
>>>>>>> bc30bf77
            shape_env = None
        return self.fake_tensor_converter(
            self,
            tensor,
            shape_env=shape_env,
            source=source,
<<<<<<< HEAD
            symbolic_context=symbolic_context,
            memoized_only=memoized_only,
=======
            policy=policy,
>>>>>>> bc30bf77
        )


# NB: returns fake tensors
def run_fallback_kernel(
    fake_mode, func, flat_args, args_spec, orig_not_implemented_exception
):
    # these should all be supported, just to be safe
    # avoid fallback for operators which inplace modify metadata
    # because the input fake tensors would be umodified
    if torch.Tag.inplace_view in func.tags:
        raise orig_not_implemented_exception

    inp_impls = {}

    # Don't use in_kernel_invocation_manager(fake_mode) as we want to do
    # REAL compute (not with meta device)
    with no_dispatch():

        def to_real_tensor(e):
            if fake_mode.is_our_fake(e):
                out = torch.zeros_like(e, device=e.fake_device)
                if e.is_sparse:
                    out._coalesced_(e.is_coalesced())
                inp_impls[id(out)] = e
                return out
            return e

        flat_args = [to_real_tensor(a) for a in flat_args]
        args, kwargs = pytree.tree_unflatten(flat_args, args_spec)

        r = func(*args, **kwargs)

    tensor_impls = set()
    storages = set()

    for e in flat_args:
        if isinstance(e, torch.Tensor):
            if not e.is_sparse:
                storages.add(e._typed_storage()._cdata)

    # TODO: also check metadata change on inputs
    # proper aliasing/metadata relationship between outputs and inputs will
    # not be set up, bc of conversion to device, unless we can reuse an
    # input impl

    def map_out(e):
        if id(e) not in inp_impls and (
            isinstance(e, torch.Tensor)
            and not e.is_sparse
            and e._typed_storage()._cdata in storages
        ):
            raise orig_not_implemented_exception

        if isinstance(e, torch.Tensor):
            if id(e) in inp_impls:
                return inp_impls[id(e)]
            else:
                return fake_mode.fake_tensor_converter(fake_mode, e)
        else:
            return e

    return pytree.tree_map(map_out, r)


# Just for use to allow copying a module to fake tensors,
# does not apply elsewhere
class FakeCopyMode(TorchFunctionMode):
    def __init__(self, fake_mode):
        self.fake_mode = fake_mode

    def __torch_function__(self, func, types, args=(), kwargs=None):
        kwargs = kwargs if kwargs else {}

        # clone will get called in Parameter deepcopy
        if func == torch._C.TensorBase.clone:
            return func(self.fake_mode.from_tensor(args[0]), **kwargs)
        elif func == torch.Tensor.__deepcopy__:
            assert len(args) == 2 and len(kwargs) == 0
            tensor, memo = args

            if id(tensor) in memo:
                return memo[id(tensor)]

            out = self.fake_mode.from_tensor(tensor)
            memo[id(tensor)] = out
            return out
        else:
            with torch._C.DisableTorchFunctionSubclass():
                return func(*args, **kwargs)<|MERGE_RESOLUTION|>--- conflicted
+++ resolved
@@ -312,12 +312,7 @@
         shape_env=None,
         *,
         source=None,
-<<<<<<< HEAD
         symbolic_context=None,
-        memoized_only=False,
-=======
-        policy=None,
->>>>>>> bc30bf77
     ):
         maybe_memo = self._get_memo(t)
         if maybe_memo is not None:
@@ -385,12 +380,7 @@
         make_constant=False,
         shape_env=None,
         source=None,
-<<<<<<< HEAD
         symbolic_context=None,
-        memoized_only=False,
-=======
-        policy=None,
->>>>>>> bc30bf77
     ):
         return self.from_real_tensor(
             fake_mode,
@@ -398,12 +388,7 @@
             make_constant,
             shape_env=shape_env,
             source=source,
-<<<<<<< HEAD
-            symbolic_context=symbolic_context,
-            memoized_only=memoized_only,
-=======
-            policy=policy,
->>>>>>> bc30bf77
+            symbolic_context=policy,
         )
 
 
@@ -1864,38 +1849,20 @@
         tensor,
         *,
         source: Optional[Source] = None,
-<<<<<<< HEAD
         symbolic_context=None,
-        # Setting this flag will force FakeTensorMode to return `None` if attempting to convert a tensor we have not
-        # seen before.
-        memoized_only=False,
     ):
         shape_env = self.shape_env
-        if static_shapes is None:
-            static_shapes = self.static_shapes
-        if static_shapes:
+        if self.static_shapes:
             assert (
                 symbolic_context is None
             ), "cannot set both static_shapes and symbolic_context"
-=======
-        policy=None,
-    ):
-        shape_env = self.shape_env
-        if self.static_shapes:
-            assert policy is None, "cannot set both static_shapes and policy"
->>>>>>> bc30bf77
             shape_env = None
         return self.fake_tensor_converter(
             self,
             tensor,
             shape_env=shape_env,
             source=source,
-<<<<<<< HEAD
             symbolic_context=symbolic_context,
-            memoized_only=memoized_only,
-=======
-            policy=policy,
->>>>>>> bc30bf77
         )
 
 
