import contextlib
import functools
import itertools
import logging
import os
import sys
import traceback
import weakref
from dataclasses import dataclass
from functools import partial
from typing import (
    Any,
    Callable,
    Dict,
    List,
    Optional,
    Tuple,
    Type,
    TYPE_CHECKING,
    TypeVar,
    Union,
)
from weakref import ReferenceType

import torch
import torch._custom_op
import torch._logging

from torch._guards import Source
from torch._ops import OpOverload
from torch._prims_common import (
    elementwise_dtypes,
    ELEMENTWISE_TYPE_PROMOTION_KIND,
    is_boolean_dtype,
    is_float_dtype,
    is_integer_dtype,
)
from torch._subclasses.meta_utils import MetaConverter
from torch._utils import render_call
<<<<<<< HEAD
from torch.fx.experimental.symbolic_shapes import (
    _constrain_range_for_size,
    DimConstraint,
    DimDynamic,
    free_symbols,
    is_symbolic,
)
=======
>>>>>>> c120e560
from torch.fx.operator_schemas import normalize_function
from torch.multiprocessing.reductions import StorageWeakRef
from torch.overrides import TorchFunctionMode
from torch.utils._mode_utils import no_dispatch
from torch.utils._python_dispatch import (
    is_traceable_wrapper_subclass,
    TorchDispatchMode,
)

from torch.utils._pytree import PyTree, tree_flatten, tree_map, tree_map_only
from torch.utils._stats import count, count_label
from torch.utils.weak import WeakIdRef

if TYPE_CHECKING:
    # Import the following modules during type checking to enable code intelligence features
    # Do not import unconditionally, as they import sympy and importing sympy is very slow
    from torch.fx.experimental.symbolic_shapes import DimConstraint, DimDynamic

DimList = List

log = logging.getLogger(__name__)
not_implemented_log = torch._logging.getArtifactLogger(__name__, "not_implemented")

pytree = torch.utils._pytree
T = TypeVar("T")
TensorWeakRef = Any

aten = torch._ops.ops.aten

CONSTANT_NUMEL_LIMIT = 1

RECURSION_COUNT = 0


# Small helper that increments recursion count, and
# resets it when the object goes out of scope.  Useful
# if you don't want to increase indentation which is
# what a context manager would do.
class IncrementRecursionCount:
    def __init__(self):
        global RECURSION_COUNT
        RECURSION_COUNT += 1

    def __del__(self):
        global RECURSION_COUNT
        RECURSION_COUNT -= 1


@dataclass
class UnsupportedFakeTensorException(RuntimeError):
    reason: str


@dataclass
class DynamicOutputShapeException(RuntimeError):
    func: OpOverload


@dataclass
class DataDependentOutputException(RuntimeError):
    func: OpOverload


@dataclass
class UnsupportedOperatorException(RuntimeError):
    func: OpOverload


_device_not_kwarg_ops = (
    aten._resize_output_.default,
    aten._nested_tensor_from_tensor_list.default,
    aten._nested_tensor_from_tensor_list.out,
    aten.pin_memory.default,
    aten.is_pinned.default,
    aten.to.device,
    aten.to.prim_Device,
    aten._pin_memory.default,
    aten._pin_memory.out,
    aten._resize_output.default,
    aten._resize_output.out,
)

# this op is never actually used
_non_kwarg_device_constructors = (aten._list_to_tensor,)


# This function indicates if the backend device
# supports non-contiguous tensors
def is_noncontiguous_supported(device):
    if device.type == "hpu":
        return False
    return True


def contains_tensor_types(type):
    tensor_type = torch._C.TensorType.get()
    return type.isSubtypeOf(tensor_type) or any(
        contains_tensor_types(e) for e in type.containedTypes()
    )


_like_tensor_constructors = (
    aten.empty_like.default,
    aten.empty_like.out,
    aten.full_like.default,
    aten.full_like.out,
    aten.ones_like.default,
    aten.ones_like.out,
    aten.rand_like.default,
    aten.rand_like.out,
    aten.randn_like.default,
    aten.randn_like.out,
    aten.randint_like.default,
    aten.randint_like.out,
    aten.randint_like.low_dtype,
    aten.randint_like.low_dtype_out,
    aten.zeros_like.default,
    aten.zeros_like.out,
    aten.new_empty.default,
    aten.new_empty.out,
    aten.new_empty_strided.default,
    aten.new_empty_strided.out,
    aten.new_full.default,
    aten.new_full.out,
    aten.new_zeros.default,
    aten.new_zeros.out,
    aten.new_ones.default,
    aten.new_ones.out,
)


@contextlib.contextmanager
def unset_fake_temporarily():
    old = torch._C._unset_dispatch_mode(torch._C._TorchDispatchModeKey.FAKE)
    try:
        yield old
    finally:
        if old is not None:
            torch._C._set_dispatch_mode(old)


@functools.lru_cache(None)
def _is_tensor_constructor(func: OpOverload):
    assert isinstance(func, OpOverload)
    schema = func._schema
    if any(contains_tensor_types(arg.type) for arg in schema.arguments):
        return False
    # TODO: no real reason to restrict multiple outputs
    return (
        len(schema.returns) == 1 and schema.returns[0].type is torch._C.TensorType.get()
    )


def is_fake(x):
    if isinstance(x, FakeTensor):
        return True
    if is_traceable_wrapper_subclass(x):
        attrs, _ = type(x).__tensor_flatten__(x)
        flattened_tensors = [getattr(x, attr) for attr in attrs]
        # need to recurse because we could have nested subclasses
        all_fake = all(is_fake(x) for x in flattened_tensors)
        any_fake = any(is_fake(x) for x in flattened_tensors)
        assert all_fake == any_fake, "got mixed fake and real tensors!"
        return all_fake
    elif isinstance(x, torch.Tensor) and torch._is_functional_tensor(x):
        reapply_views = torch._C._functionalization_reapply_views_tls()
        unwrapped = torch._C._functorch._unwrap_functional_tensor(x, reapply_views)
        return is_fake(unwrapped)
    return False


def maybe_get_fake_mode(t):
    if isinstance(t, FakeTensor):
        return t.fake_mode
    if is_traceable_wrapper_subclass(t):
        inner_tensor_names, _ = t.__tensor_flatten__()
        modes = [
            maybe_get_fake_mode(getattr(t, t_name)) for t_name in inner_tensor_names
        ]
        m = modes[0]
        assert all(m is x for x in modes)
        return m
    elif isinstance(t, torch.Tensor) and torch._is_functional_tensor(t):
        reapply_views = torch._C._functionalization_reapply_views_tls()
        unwrapped = torch._C._functorch._unwrap_functional_tensor(t, reapply_views)
        return maybe_get_fake_mode(unwrapped)
    return None


@functools.lru_cache(None)
def get_schema_info(func):
    return torch._C._SchemaInfo(func._schema)  # type: ignore[attr-defined]


# many of the decompositions registered to torch/_prims do not at the moment model
# aliasing or strides, so as an incremental step, just enable the decompositions in
# torch/_decomp/decompositions.py.
# decomps are used for aot autograd tracing so we would like to unify on their
# implementation and add additional testing to them
@functools.lru_cache(None)
def torch_decomp_decompositions(func):
    from torch._decomp import decomposition_table

    decompositions = torch._decomp.decompositions
    decomp_attrs = [getattr(decompositions, attr) for attr in dir(decompositions)]
    return decomposition_table[func] in decomp_attrs


def tree_flatten_only(ty: Type[T], pytree: PyTree):
    flat_vals, _ = tree_flatten(pytree)
    return [elem for elem in flat_vals if isinstance(elem, ty)]


# Similar to `MetaConverter`, this is a class for converting
# multiple tensors into fake tensors which share the same view/storage
# structure. Like `MetaConverter`, it uses `WeakIdRef` to
# hold a weak reference for all memoized tensors.
class FakeTensorConverter:
    @property
    def tensor_memo(self):
        return self.meta_converter.tensor_memo

    meta_converter: MetaConverter
    constant_storage_mapping: Dict[StorageWeakRef, List[ReferenceType]]

    def __init__(self):
        self.meta_converter = MetaConverter()

        # map from to storage to corresponding constant tensors
        self.constant_storage_mapping = {}

    def add_constant_storage_mapping(self, fake_tensor):
        # when you have a constant, aliased tensor:
        # const_tensor.add_(torch.rand([1]))
        # all aliases of it must become no longer const
        assert isinstance(fake_tensor, FakeTensor) and fake_tensor.constant is not None
        weak_st = StorageWeakRef(fake_tensor.constant._typed_storage())

        # we need a map from a weak storage to all of its corresponding
        # constant tensors. python doesn't have the weak value equivalent
        # of defaultdict(list), so we are using a WeakValueDictionary as one
        if weak_st not in self.constant_storage_mapping:
            self.constant_storage_mapping[weak_st] = []
        self.constant_storage_mapping[weak_st].append(weakref.ref(fake_tensor))

    def invalidate_constant_aliases(self, tensor):
        assert not isinstance(tensor, FakeTensor)

        weak_st = StorageWeakRef(tensor._typed_storage())
        if weak_st not in self.constant_storage_mapping:
            return

        for weak_tensor_ref in self.constant_storage_mapping[weak_st]:
            ten = weak_tensor_ref()
            if ten is not None:
                ten._fix_weakref()
                ten.constant = None

        del self.constant_storage_mapping[weak_st]

    def _get_memo(self, t):
        if WeakIdRef(t) in self.tensor_memo:
            out = self.tensor_memo[WeakIdRef(t)]
            out._fix_weakref()
            return out
        return None

    def set_tensor_memo(self, t, v):
        th = WeakIdRef(t)

        # hold a weak ref to self, otherwise it will be kept alive
        # by the del_ten closure
        self_weak_ref = weakref.ref(self)

        def del_ten():
            self_ref = self_weak_ref()
            if self_ref is None:
                return
            # on shutdown, th may not be in memo
            self_ref.tensor_memo.pop(th, None)

        weakref.finalize(t, del_ten)
        self.tensor_memo[th] = v

    def from_real_tensor(
        self,
        fake_mode,
        t,
        make_constant=False,
        shape_env=None,
        ignore_subclass=False,
        *,
        source=None,
        dynamic_dims: "Optional[DimList[DimDynamic]]" = None,
        constraint_dims: "Optional[DimList[DimConstraint]]" = None,
        memoized_only=False,
    ):
        maybe_memo = self._get_memo(t)
        if maybe_memo is not None:
            return maybe_memo
        if memoized_only:
            return None
        existing_device = t.device
        # not yet supported in metatensors
        if t.is_quantized:
            raise UnsupportedFakeTensorException("quantized nyi in meta tensors")
        if type(t) is torch.nn.Parameter:
            assert not make_constant

        def mk_fake_tensor(make_meta_t):
            # NB: don't use in_kernel_invocation_manager. to
            # ensure FakeTensor can internally do constant computation
            # as necessary.  Invocation manager is "more correct" as
            # it works for more operators in make_meta_t, but
            # invariant is that make_meta_t only calls factories
            # for which it is not strictly necessary to use the
            # invocation manager (I think!)
            with no_dispatch():
                return FakeTensor(
                    fake_mode,
                    make_meta_t(),
                    existing_device,
                    constant=t if make_constant else None,
                )

        out = self.meta_converter(
            t,
            shape_env=shape_env,
            callback=mk_fake_tensor,
            ignore_subclass=ignore_subclass,
            source=source,
            dynamic_dims=dynamic_dims,
            constraint_dims=constraint_dims,
        )
        if out is NotImplemented:
            raise UnsupportedFakeTensorException("meta converter nyi")
        if make_constant:
            self.add_constant_storage_mapping(out)
        # NB: meta_converter set the memo
        return out

    # If you specify the device, it MUST be a meta tensor.
    def from_meta_and_device(self, fake_mode, t, device):
        assert (
            t.device.type == "meta"
        ), f"tensor's device must be `meta`, got {t.device.type} instead"
        maybe_memo = self._get_memo(t)
        if maybe_memo is not None:
            return maybe_memo
        out = FakeTensor(fake_mode, t, device)
        self.set_tensor_memo(t, out)
        return out

    # You can have a real tensor that you need to convert into a fake tensor.
    # If you have a meta tensor already, call from_meta_and_device.
    #
    # You're allowed to pass a meta tensor to be turned into a fake
    # tensor; although an odd thing to do, this can occur if you're doing
    # cross ref testing and the inner test is already operating on meta tensors.
    def __call__(
        self,
        fake_mode,
        t,
        *,
        make_constant=False,
        shape_env=None,
        ignore_subclass=False,
        source=None,
        dynamic_dims=None,
        constraint_dims=None,
        memoized_only=False,
    ):
        return self.from_real_tensor(
            fake_mode,
            t,
            make_constant,
            shape_env=shape_env,
            ignore_subclass=ignore_subclass,
            source=source,
            dynamic_dims=dynamic_dims,
            constraint_dims=constraint_dims,
            memoized_only=memoized_only,
        )


op_implementations = []


def register_op_impl(run_impl_check: Union[Callable[[OpOverload], bool], OpOverload]):
    def impl_decorator(op_impl):
        global op_implementations
        if isinstance(run_impl_check, OpOverload):
            op_implementations.append((lambda func: func == run_impl_check, op_impl))
        else:
            op_implementations.append((run_impl_check, op_impl))

        return op_impl

    return impl_decorator


@register_op_impl(
    lambda func: (_is_tensor_constructor(func) or func in _like_tensor_constructors)
)
def constructors(fake_mode, func, *args, **kwargs):
    assert func not in _non_kwarg_device_constructors
    _, new_kwargs = normalize_function(
        func, args=args, kwargs=kwargs, normalize_to_only_use_kwargs=True
    )
    if func in _like_tensor_constructors:
        default_device = new_kwargs["input"].device
        # TODO: file issue
        args = (new_kwargs.pop("input"),)
    else:
        # cpu is default device if none is specified
        default_device = torch.device("cpu")
        args = ()
    out_device = new_kwargs.pop("device", None)
    out_device = out_device if out_device is not None else default_device
    new_kwargs["device"] = torch.device("meta")
    # _like constructors have fake tensor inputs (maybe this causes the non-like
    # to fail? hmmm)
    with in_kernel_invocation_manager(fake_mode):
        r = func(*args, **new_kwargs)
    return FakeTensor(fake_mode, r, out_device)


@register_op_impl(lambda func: func in (aten.to.prim_Device, aten.to.device))
def non_kwarg_to(fake_mode, func, *args, **kwargs):
    _, new_kwargs = normalize_function(
        func, args, kwargs, normalize_to_only_use_kwargs=True
    )
    input_device = new_kwargs["device"]
    out_device = input_device if input_device else new_kwargs["input"].device
    new_kwargs["device"] = torch.device("meta")
    inp = new_kwargs.pop("input")
    with in_kernel_invocation_manager(fake_mode):
        r = func(inp, **new_kwargs)
    # TODO: I think this does the wrong thing if r is inp
    return fake_mode.fake_tensor_converter.from_meta_and_device(
        fake_mode, r, out_device
    )


def stride_incorrect_op(op):
    if op.namespace not in ("aten", "prims"):
        return False
    if op is aten._fft_c2c.default:
        return False

    op_name = op.name()
    if "fft" in op_name:
        return True
    return False


# These operators have meta implementations with incorrect strides
@register_op_impl(stride_incorrect_op)
def wordaround_stride_incorrect_op(fake_mode, func, *args, **kwargs):
    # This is a workaround for meta implmentations with incorrect strides

    def is_symbolic(x):
        if isinstance(x, FakeTensor):
            return x._has_symbolic_sizes_strides
        if isinstance(x, (torch.SymInt, torch.SymFloat, torch.SymBool)):
            return True
        return False

    # For static shapes, we can fall back to eager for the real strides
    if fake_mode.allow_fallback_kernels:
        require_dynamic = any(
            is_symbolic(x) for x in itertools.chain(args, kwargs.values())
        )
        if not require_dynamic:
            return run_fallback_kernel(fake_mode, func, args, kwargs, None)

    raise UnsupportedOperatorException(func)


# Dont default to default device handling,
# since the device of `the_template` is ignored
@register_op_impl(aten.resize_as_.default)
def resize_as_(fake_mode, func, *args, **kwargs):
    with in_kernel_invocation_manager(fake_mode):
        return func(*args, **kwargs)


@register_op_impl(aten._sparse_coo_tensor_with_dims_and_tensors.default)
def _sparse_coo_tensor_with_dims_and_tensors(fake_mode, func, *args, **kwargs):
    # TODO: remove me
    return constructors(fake_mode, func, *args, **kwargs)


# index.Tensor data-dependent in only some conditions
@register_op_impl(
    lambda func: torch.Tag.dynamic_output_shape in func.tags
    and func
    not in [aten.index.Tensor, aten.nonzero.default, aten.repeat_interleave.Tensor]
)
def dyn_shape(fake_mode, func, *args, **kwargs):
    raise DynamicOutputShapeException(func)


@register_op_impl(lambda func: func is aten.repeat_interleave.Tensor)
def repeat_interleave_tensor(fake_mode, func, repeats, output_size=None):
    if output_size is None:
        if (
            fake_mode.shape_env is None
            or not fake_mode.shape_env.allow_dynamic_output_shape_ops
        ):
            raise DynamicOutputShapeException(func)

        output_size = fake_mode.shape_env.create_unbacked_symint()

        # Avoid importing sympy at a module level
        from torch.fx.experimental.symbolic_shapes import _constrain_range_for_size

        _constrain_range_for_size(output_size)
        # TODO: consider a memo
    return repeats.new_empty(output_size)


@register_op_impl(lambda func: func is torch.ops.aten._local_scalar_dense.default)
def local_scalar_dense(fake_mode, func, arg):
    if fake_mode.shape_env is None or not fake_mode.shape_env.allow_scalar_outputs:
        # Without symints/symfloats, cannot handle this
        raise DataDependentOutputException(func)
    if is_float_dtype(arg.dtype):
        return fake_mode.shape_env.create_unbacked_symfloat()
    elif is_integer_dtype(arg.dtype):
        return fake_mode.shape_env.create_unbacked_symint()
    elif is_boolean_dtype(arg.dtype):
        return fake_mode.shape_env.create_unbacked_symbool()
    else:
        raise NotImplementedError(f"local_scalar_dense/item NYI for {arg.dtype}")


@register_op_impl(lambda func: func is torch.ops.aten.nonzero.default)
def nonzero(fake_mode, func, arg):
    if (
        fake_mode.shape_env is None
        or not fake_mode.shape_env.allow_dynamic_output_shape_ops
    ):
        # Without symints/symfloats, cannot handle this
        raise DynamicOutputShapeException(func)

    if arg.nonzero_memo is None:
        nnz = fake_mode.shape_env.create_unbacked_symint()

        # This is unsound, but it works well in practice
        # See https://docs.google.com/document/d/1lFRYAJo5nrfxRhwIzGnfi2pbLpU6T4ytSRSuLJ5qebI/edit#
        # TODO: Add a config knob to turn off this unsound behavior
        #
        # NB: If numel < 2, the bounds here might be COMPLETELY
        # disjoint with what can actually occur.  But this is fine:
        # remember, the hypothesis is that if your later code works
        # with N >= 2, it will work with N = 1 and N = 0.
        maxval = sys.maxsize - 1

        # Avoid importing sympy at a module level
        from torch.fx.experimental.symbolic_shapes import (
            _constrain_range_for_size,
            free_symbols,
        )

        if not free_symbols(arg.numel()):
            # Don't upgrade the range if numel is less than two, since we then
            # have an empty range which makes things go explodey.  We also
            # don't allow for 2 because that would specialize the unbacked
            # SymInt to 2, which is also likely to be buggy.
            if arg.numel() > 2:
                maxval = int(arg.numel())

        _constrain_range_for_size(nnz, max=maxval)

        arg._nonzero_memo = nnz
        arg._nonzero_memo_vc = arg._version

    return arg.new_empty((arg.nonzero_memo, arg.dim()), dtype=torch.int64)


@register_op_impl(lambda func: func is torch.ops.aten.masked_select.default)
def masked_select(fake_mode, func, self, mask):
    if (
        fake_mode.shape_env is None
        or not fake_mode.shape_env.allow_dynamic_output_shape_ops
    ):
        # Without symints/symfloats, cannot handle this
        raise DynamicOutputShapeException(func)

    nnz = fake_mode.shape_env.create_unbacked_symint()

    # see nonzero for commentary
    maxval = sys.maxsize - 1

    # Avoid importing sympy at a module level
    from torch.fx.experimental.symbolic_shapes import (
        _constrain_range_for_size,
        free_symbols,
    )

    if not free_symbols(arg.numel()):
        if arg.numel() >= 2:
            maxval = int(arg.numel())

    _constrain_range_for_size(nnz, max=maxval)

    return self.new_empty((nnz,))


# NB: this must be ordered after local_scalar_dense
@register_op_impl(lambda func: torch.Tag.data_dependent_output in func.tags)
def data_dep(fake_mode, func, *args, **kwargs):
    raise DataDependentOutputException(func)


# Bool Indices get Expanded as Masks
# See: IndexingUtils.h:expandTensors
def check_no_bool_index_tensors(func, self, indices):
    for index in indices:
        if index is not None and index.dtype in (torch.bool, torch.uint8):
            raise DynamicOutputShapeException(func)


def run_and_return_new_tensor_of_input_device(fake_mode, func, args, kwargs):
    _, new_kwargs = normalize_function(
        func, args=args, kwargs=kwargs, normalize_to_only_use_kwargs=True
    )

    out_device = new_kwargs["input"].device
    with in_kernel_invocation_manager(fake_mode):
        out = func(*args, **kwargs)
        if not is_noncontiguous_supported(out_device):
            out = out.new_empty(out.shape)

    if out is new_kwargs["input"]:
        return out  # copy_
    return FakeTensor(fake_mode, out, out_device)


# Dont default to default device handling,
# Since op can take in non-zero sized cpu
# index tensors with cuda self
@register_op_impl(aten.index.Tensor)
def index_tensor(fake_mode, func, *args, **kwargs):
    from torch._meta_registrations import meta_index_Tensor

    _, new_kwargs = normalize_function(
        func, args=args, kwargs=kwargs, normalize_to_only_use_kwargs=True
    )

    out_device = new_kwargs["input"].device
    # ensure nonzero call goes to fake tensor
    with fake_mode:
        out = meta_index_Tensor(*args, **kwargs)
        return out.to(out_device)


# Can take mixed meta/non-meta arguments; the meta registration
# will roughly do the right thing even when given real devices
@register_op_impl(aten._embedding_bag.default)
def embedding_bag(fake_mode, func, *args, **kwargs):
    from torch._meta_registrations import meta_embedding_bag

    with fake_mode:
        return meta_embedding_bag(*args, **kwargs)


# takes in multiple-devices, dont default to default device handling
@register_op_impl(aten.index_put.default)
@register_op_impl(aten._unsafe_index_put.default)
@register_op_impl(aten.copy.default)
@register_op_impl(aten.copy_.default)
@register_op_impl(aten.slice_scatter.default)
def multi_device_op_default(fake_mode, func, *args, **kwargs):
    return run_and_return_new_tensor_of_input_device(fake_mode, func, args, kwargs)


# same with multi_device_op_default, but return the input
@register_op_impl(aten.index_put_.default)
@register_op_impl(aten.copy.out)
@register_op_impl(aten.slice_scatter.out)
def multi_device_op_out(fake_mode, func, *args, **kwargs):
    with in_kernel_invocation_manager(fake_mode):
        out = func(*args, **kwargs)

    _, new_kwargs = normalize_function(
        func, args=args, kwargs=kwargs, normalize_to_only_use_kwargs=True
    )

    return new_kwargs["input"]


@register_op_impl(lambda fn: fn in _device_not_kwarg_ops)
def nyi(fake_mode, func, *args, **kwargs):
    assert func not in _device_not_kwarg_ops, f"NYI: {func}"


@register_op_impl(
    lambda func: func in (aten.convolution.default, aten.convolution_backward.default)
)
def conv(fake_mode, func, *args, **kwargs):
    _, kwargs = normalize_function(
        func, args=args, kwargs=kwargs, normalize_to_only_use_kwargs=True
    )
    device = kwargs["input"].fake_device
    # need to re-enable mode so the tensors report fake device
    with fake_mode:
        # if the input is unsqueezed is done in Convolution.cpp we get segfault
        k = kwargs["weight"].ndim
        batch = kwargs["input"].shape[0]

        # Avoid importing sympy at a module level
        from torch.fx.experimental.symbolic_shapes import has_hint

        if not has_hint(batch):
            # TODO: We can make this a little more faithful with best effort
            # channels last detection (but only if it's statically obvious!)
            mem_fmt = None
        elif k == 3 and not kwargs["input"].is_mkldnn and not kwargs["input"].is_xpu:
            mem_fmt = None
        else:
            if func is aten.convolution.default:
                conv_backend = torch._C._select_conv_backend(**kwargs)
            else:
                conv_backend = torch._C._select_conv_backend(
                    kwargs["input"],
                    kwargs["weight"],
                    bias=None,
                    stride=kwargs["stride"],
                    padding=kwargs["padding"],
                    dilation=kwargs["dilation"],
                    transposed=kwargs["transposed"],
                    output_padding=kwargs["output_padding"],
                    groups=kwargs["groups"],
                    bias_sizes=kwargs["bias_sizes"],
                )
            mem_fmt = torch._C._conv_determine_backend_memory_format(
                kwargs["input"], kwargs["weight"], conv_backend
            )

    def convert(t, mem_fmt):
        if t is None:
            return t
        if mem_fmt is not None:
            t = t.to(memory_format=mem_fmt)
        return FakeTensor(fake_mode, t, device)

    with in_kernel_invocation_manager(fake_mode):
        out = func(**kwargs)

        if func is aten.convolution.default:
            return convert(out, mem_fmt)
        else:
            return (
                convert(out[0], mem_fmt),
                convert(out[1], mem_fmt),
                convert(out[2], None),
            )


FAST_OP_IMPLEMENTATIONS = {}


# Unlike register_op_impl, these don't do the slow iteration for
# run_impl_check, and these run BEFORE decompositions
def register_fast_op_impl(func: OpOverload):
    def impl_decorator(op_impl):
        FAST_OP_IMPLEMENTATIONS[func] = op_impl
        return op_impl

    return impl_decorator


# infer_size_impl in ExpandUtils
def infer_size(a, b):
    dimsA = len(a)
    dimsB = len(b)
    ndim = max(dimsA, dimsB)
    expandedSizes = [0] * ndim
    for i in range(ndim - 1, -1, -1):
        offset = ndim - 1 - i
        dimA = dimsA - 1 - offset
        dimB = dimsB - 1 - offset
        sizeA = a[dimA] if dimA >= 0 else 1
        sizeB = b[dimB] if dimB >= 0 else 1
        if not (sizeA == sizeB or sizeA == 1 or sizeB == 1):
            raise RuntimeError(
                f"The size of tensor a ({sizeA}) "
                f"must match the size of tensor b ({sizeB}) "
                f"at non-singleton dimension {i})"
            )
        expandedSizes[i] = sizeB if sizeA == 1 else sizeA
    return tuple(expandedSizes)


def make_fast_binary_impl(slow_ref):
    def fast_binary_impl(mode, *args, **kwargs):
        def slow(msg):
            count_label(f"slow {msg}")
            with mode:
                return slow_ref(*args, **kwargs)

        count_label("attempt fast")

        # Fast path (based off of TensorIterator fast path).
        # Unfortunately, there is no way to easily deduplicate
        # this with either the TensorIterator C++ implementation
        # (which we don't want to SymIntify, and also the algorithm
        # here is slightly different from TensorIterator to allow
        # for broadcasting), nor the PrimTorch implementation
        # (which does not actually implement a fast path.)

        operands = args

        # compute_shape
        has_scalars = False
        has_tensors = False
        final_shape = None
        for op in operands:
            shape = op.shape if isinstance(op, torch.Tensor) else ()
            if len(shape) == 0:
                has_scalars = True
            else:
                has_tensors = True
            if final_shape is None:
                final_shape = shape
            # TODO: Minor optimization: track if the shapes
            # were equal so you can skip the equality check
            # below if unnecessary
            final_shape = infer_size(final_shape, shape)
        assert final_shape is not None

        # Do some extra safety checks to see if the output
        # stride is obvious
        for op in operands:
            if isinstance(op, torch.Tensor) and op.shape == final_shape:
                break
        else:
            return slow("both tensors nontrivially broadcast")

        # compute_types
        cpu = torch.device("cpu")
        common_device = cpu
        common_dtype = None
        output_dtype = None
        has_different_input_dtypes = False
        for op in operands:
            if not isinstance(op, torch.Tensor):
                # Use elementwise_dtypes for the tricky case
                has_different_input_dtypes = True
                continue
            if common_device == cpu and not op.device.type == "cpu":
                common_device = op.device
            # Slightly simplified here as target_dtype cannot vary
            if common_dtype is None:
                common_dtype = op.dtype
            elif common_dtype != op.dtype:
                has_different_input_dtypes = True

        if has_different_input_dtypes:
            # compute promotion
            # TODO: we don't need the compute type
            _, common_dtype = elementwise_dtypes(
                *operands, type_promotion_kind=ELEMENTWISE_TYPE_PROMOTION_KIND.DEFAULT
            )

        # check all tensors on same device
        # cpu scalars are assumed allow
        current_cpu_scalars_on_non_cpu = 0
        max_cpu_scalars_on_non_cpu = 1  # hard coded atm
        for op in operands:
            if not isinstance(op, torch.Tensor):
                continue
            if common_device != cpu and op.dim() == 0 and op.device == cpu:
                if current_cpu_scalars_on_non_cpu >= max_cpu_scalars_on_non_cpu:
                    return slow("error")
                current_cpu_scalars_on_non_cpu += 1
            elif op.device != common_device:
                return slow("error")

        # compute_fast_setup_type
        is_contiguous = True
        is_channels_last = True
        # TODO: is_non-overlapping_and_dense (not bound from Python
        # no inplace, no out, everything defined

        if is_noncontiguous_supported(common_device):
            for op in operands:
                if not isinstance(op, torch.Tensor):
                    continue
                is_contiguous = is_contiguous and op.is_contiguous(
                    memory_format=torch.contiguous_format
                )
                is_channels_last = is_channels_last and op.is_contiguous(
                    memory_format=torch.channels_last
                )
        if is_contiguous:
            # do contiguous
            count_label("fast is_contiguous")
            return FakeTensor(
                mode,
                torch.empty(
                    final_shape,
                    dtype=common_dtype,
                    device="meta",
                    memory_format=torch.contiguous_format,
                ),
                device=common_device,
            )
        if is_channels_last:
            count_label("fast channels_last")
            # do channels last
            return FakeTensor(
                mode,
                torch.empty(
                    final_shape,
                    dtype=common_dtype,
                    device="meta",
                    memory_format=torch.channels_last,
                ),
                device=common_device,
            )

        return slow("no contiguity match")

    return fast_binary_impl


@functools.lru_cache(None)
def get_fast_op_impls():
    import torch._refs

    register_fast_op_impl(torch.ops.aten.add.Tensor)(
        make_fast_binary_impl(torch._refs.add)
    )
    register_fast_op_impl(torch.ops.aten.sub.Tensor)(
        make_fast_binary_impl(torch._refs.sub)
    )
    register_fast_op_impl(torch.ops.aten.mul.Tensor)(make_fast_binary_impl(torch._refs.mul))  # type: ignore[has-type]
    register_fast_op_impl(torch.ops.aten.div.Tensor)(
        make_fast_binary_impl(torch._refs.div)
    )
    return FAST_OP_IMPLEMENTATIONS


@functools.lru_cache(None)
def init_cuda_context():
    # Backward will error with cuda Fake Tensors if no cuda tensors have been initialized first
    if torch.cuda.is_available():
        torch.empty(1, device="cuda") if torch.version.hip is None else torch.zeros(
            1, device="cuda"
        )


@contextlib.contextmanager
def in_kernel_invocation_manager(fake_mode):
    # See: note [Fake Tensor Dispatch Keys]
    prev_in_kernel = fake_mode.in_kernel_invocation
    meta_in_tls = torch._C._meta_in_tls_dispatch_include()
    assert meta_in_tls == prev_in_kernel, f"{meta_in_tls}, {prev_in_kernel}"

    guard = torch._C._DisableTorchDispatch()  # type: ignore[attr-defined]
    fake_mode.in_kernel_invocation = True
    torch._C._set_meta_in_tls_dispatch_include(True)
    try:
        yield
    finally:
        fake_mode.in_kernel_invocation = prev_in_kernel
        torch._C._set_meta_in_tls_dispatch_include(prev_in_kernel)
        del guard


# Return if the function allows Python numbers to bind to Tensors
def should_allow_numbers_as_tensors(func: OpOverload):
    return torch._C._should_allow_numbers_as_tensors(
        func.name().split("::")[-1].split(".")[0]
    )


class FakeTensorConfig:
    debug = os.environ.get("TORCH_FAKE_TENSOR_DEBUG", False)


class FakeTensor(torch.Tensor):
    """
    Meta tensors give you the ability to run PyTorch code without having to
    actually do computation through tensors allocated on a `meta` device.
    Because the device is `meta`, meta tensors do not model device propagation.
    FakeTensor extends MetaTensors to also carry an additional `fake_device`
    which tracks devices that would have been used.
    """

    fake_device: torch.device
    fake_mode: "FakeTensorMode"
    constant: Optional[torch.Tensor]

    # This memorizes the unbacked SymInt representing the number of nonzero
    # elements in this tensor.  This is helpful if you do something like
    # x[mask] and y[mask]; mask.nonzero() gets repeatedly called and should
    # give a consistent unbacked SymInt.  It needs to be invalidated in the
    # same way constant is.
    # TODO: Generalize this as needed, e.g., into a trie of memos
    _nonzero_memo: Optional[torch.SymInt]
    _nonzero_memo_vc: Optional[int]

    # Indicates to our torch_dispatch dispatching infra that
    # this is an "infra" mode with lower dispatching precedence.
    _mode_key = torch._C._TorchDispatchModeKey.FAKE

    @property
    def nonzero_memo(self):
        if self._nonzero_memo is None:
            return None
        # Version counter based tracking isn't 100% sound but it's close
        # enough
        if self._nonzero_memo_vc != self._version:
            self._nonzero_memo = None
            return None
        return self._nonzero_memo

    @property
    def device(self):
        if self.fake_mode.in_kernel_invocation:
            return torch.device("meta")
        else:
            return self.fake_device

    # Note: [Fake Tensor Dispatch Keys]
    # In order to model the behavior of device-specific autocast
    # and autograd logic, we update the dispatch keys of FakeTensors
    # to reflect their fake device. This includes the BackendComponent
    # (DispatchKey::Meta -> DispatchKey::CUDA), and also the BackendComponent
    # related Autocast and Autograd keys. __torch__dispatch__ sits below
    # Autocast and Autograd, and is only invoked when we are at the
    # kernel for the BackendComponent. Then, we add Meta to the
    # thread-local dispatch include set to hit the meta kernel
    # instead of the kernel of the BackendComponent for the fake device.
    # The `device_for_backend_keys` does that below
    # NOTE: this probably will not do the right thing for backends
    # that have dispatch keys which are higher than the "meta" key:
    # https://github.com/pytorch/pytorch/blob/main/c10/core/DispatchKey.h#L189

    @staticmethod
    def __new__(cls, fake_mode, elem, device, constant=None):
        self = torch.Tensor._make_subclass(
            cls,
            elem,
            elem.requires_grad,
            dispatch_device=True,
            device_for_backend_keys=device,
        )

        assert elem.device.type == "meta", elem.device.type
        device = device if isinstance(device, torch.device) else torch.device(device)
        # NB: it is fine, if a little confusing, for device to be meta
        # (we are faking a meta tensor in that case).  However, it often
        # indicates some sort of confusion (e.g., you accidentally passed
        # in a meta tensor when you should have passed in the real tensor).
        # So by default we disallow meta, and if you are working in a situation
        # where it is helpful (e.g., crossref testing) you can turn it back
        # on
        if not fake_mode.allow_meta:
            assert device.type != "meta"
        # normalize device.
        if device.type == "cuda":
            init_cuda_context()

        if (
            device.type
            in ["cuda", "hpu", "xpu", torch._C._get_privateuse1_backend_name()]
            and device.index is None
        ):
            device = torch.device(
                f"{device.type}:{getattr(torch, device.type).current_device()}"
            )
        self.fake_device = device  # type: ignore[attr-defined]
        self.fake_mode = fake_mode  # type: ignore[attr-defined]
        self.constant = constant  # type: ignore[attr-defined]
        self._nonzero_memo = None  # type: ignore[attr-defined]
        self._nonzero_memo_vc = None  # type: ignore[attr-defined]

        if FakeTensorConfig.debug:
            import traceback

            self._debug_trace = traceback.extract_stack()  # type: ignore[attr-defined]
        return self

    # In some circumstances, a conventional torch.Tensor constructor
    # will get rewritten to call into FakeTensor.  We must provide an
    # __init__ method that can accept the Python interpreters initialization
    # in such a situation; we must also be able to handle direct fake
    # tensor construction via FakeTensor().
    #
    # In particular, the __init__ call will look funny in the following case:
    #
    #   with FakeTensorMode():
    #       x = torch.Tensor([1, 2, 3])
    #
    # this desugars into:
    #
    #   with FakeTensorMode():
    #       x = torch.Tensor.__new__([1, 2, 3])
    #       # NB: x is a fake tensor, because of the mode!
    #       x.__init__([1, 2, 3])  # not the normal fake tensor args!
    #
    def __init__(self, *args, **kwargs):
        super().__init__()

    @staticmethod
    def from_tensor(t, fake_mode):
        return fake_mode.from_tensor(t)

    @classmethod
    @count
    def __torch_dispatch__(cls, func, types, args=(), kwargs=None):
        # need to handle here to avoid infinite recursion
        # see [in_kernel_invocation]
        if func == torch.ops.prim.device.default:
            assert len(args) == 1 and isinstance(args[0], FakeTensor)
            if args[0].fake_mode.in_kernel_invocation:
                return torch.device("meta")
            else:
                return args[0].fake_device

        # Because fake mode can return NotImplemented (if it sees a subclass
        # it doesn't know how to deal with), this test here is important
        # because the next dispatch after a fake mode will attempt to use
        # subclasses of tensors to dispatch, and any FakeTensor arguments
        # will be considered eligible.
        unrecognized_types = [
            t for t in types if not issubclass(t, FakeTensor) and t is not torch.Tensor
        ]
        if unrecognized_types:
            not_implemented_log.debug(
                "FakeTensor unrecognized subclass(es): %s", unrecognized_types
            )
            return NotImplemented

        fake_mode = None
        for arg in itertools.chain(tree_flatten(args)[0], tree_flatten(kwargs)[0]):
            if isinstance(arg, FakeTensor):
                fake_mode = arg.fake_mode
                break

        assert fake_mode is not None

        # If the fake mode is already active, don't try to reapply it!
        # NotImplemented is the right thing to return here, because the
        # typical situation this can occur is if ProxyTensorMode returned a
        # NotImplemented because of a not implemented subclass; we may have
        # unluckily attempted to hit FakeTensor's dispatch first,
        # NotImplemented lets us keep chaining until we find the actual
        # subclass
        maybe_cur_fake_mode = torch._C._get_dispatch_mode(
            torch._C._TorchDispatchModeKey.FAKE
        )
        if maybe_cur_fake_mode:
            not_implemented_log.debug(
                "FakeTensor mode already active: %s in %s",
                fake_mode,
                maybe_cur_fake_mode,
            )
            return NotImplemented

        with fake_mode:  # type: ignore[attr-defined]
            return func(*args, **kwargs)

    @staticmethod
    def _find_common_device(func, args, kwargs) -> Tuple[torch.device, bool]:
        # Returns: (common_device, has_scalar_only_inputs)

        # cpu - zero-dim tensors can be called in cuda kernels,
        # so overwrite the common_device if it the only existing
        # device comes from a cpu zero-dim tensor
        common_device = None
        has_scalar_only_inputs = False
        is_cpu_zero_dim = None

        def cpu_zero_dim(t):
            return t.device.type == "cpu" and t.dim() == 0

        def merge_devices(t):
            nonlocal common_device
            nonlocal is_cpu_zero_dim
            if not isinstance(t, FakeTensor):
                return

            if common_device is None:
                common_device = t.device
                is_cpu_zero_dim = cpu_zero_dim(t)
                return

            t_is_cpu_zero_dim = cpu_zero_dim(t)
            if t.device == common_device:
                if is_cpu_zero_dim:
                    is_cpu_zero_dim = t_is_cpu_zero_dim
                return

            # mismatching devices !
            # if current tensor is cpu 0 dim, defer to existing device
            if t_is_cpu_zero_dim:
                return

            # current device is from cpu 0 dim tensor, overwrite
            if is_cpu_zero_dim:
                common_device = t.device
                is_cpu_zero_dim = t_is_cpu_zero_dim
                return

            # mismatching devices of non-zero dim tensors, throw
            # This might be valid behavior and need to be explicitly modeled, e.g. reshape_as
            raise RuntimeError(
                f"Unhandled FakeTensor Device Propagation for {func}, found two different devices {common_device}, {t.device}"
            )

        tree_map(merge_devices, args)
        tree_map(merge_devices, kwargs)

        # some functions that allow Python numbers to bind to Tensors
        # if we have failed to find a device, and we're running one of these operators,
        # we must have scalar only inputs
        if should_allow_numbers_as_tensors(func) and common_device is None:
            # ops with scalar only inputs always have result on cpu
            has_scalar_only_inputs = True
            common_device = torch.device("cpu")

        assert common_device is not None, f"Could not find common device for {func}"

        return common_device, has_scalar_only_inputs

    # We must handle tolist in a special way for FakeTensors here in the case
    # where tolist is called from torch dispatch for tensor subclasses.
    # Ordinarily, if a program calls .tolist compiling still works because there is
    # special handling in dynamo, but for tensor subclasses if .tolist is called
    # inside torch dispatch, the .tolist call may be directly on a FakeTensor.
    # This would result in an error since wrapper subclasses don't have storage.
    # To avoid this, we handle the FakeTensor case by (1) specializing on the size
    # of the tensor to create the output Python list, and (2) creating unbacked
    # symints for each element of the list.
    def tolist(self):
<<<<<<< HEAD
=======
        # Avoid importing sympy at a module level
        from torch.fx.experimental.symbolic_shapes import is_symbolic

>>>>>>> c120e560
        assert self.dim() == 1 and is_symbolic(self.shape[0])
        shape_env = self.shape[0].node.shape_env
        out = []
        # Specialize on the length of the list
        for _ in range(self.shape[0]):
            s = shape_env.create_unbacked_symint()
            # max value?
            torch._constrain_as_size(s, min=2)
            out.append(s)
        return out

    __torch_function__ = torch._C._disabled_torch_function_impl


# We keep one instantiation of `fake_tensor_converter` active
# for the duration of `with FakeTensorMode()`.
# This allows accurate storage aliasing across invocation of
# different operators. While this will keep all freshly allocated
# tensors alive during `FakeTensorMode`, there will no be no
# new allocations of Tensors which have non-meta storage so
# memory should not significantly increase.


class FakeTensorMode(TorchDispatchMode):
    def __init__(
        self,
        *,
        allow_fallback_kernels=True,
        allow_non_fake_inputs=False,
        shape_env=None,
        static_shapes=None,
    ):
        log.debug("create_mode 0x%x", id(self))
        self.allow_fallback_kernels = allow_fallback_kernels
        self.fake_tensor_converter = FakeTensorConverter()
        if static_shapes is not None:
            self.static_shapes = static_shapes
        else:
            self.static_shapes = shape_env is None

        import torch._functorch.config

        self.allow_meta = torch._functorch.config.fake_tensor_allow_meta

        # A flag that controls, whether we want to invoke ops on mix of
        # real weights/global variables and fake inputs
        self.allow_non_fake_inputs = allow_non_fake_inputs

        # [in_kernel_invocation]
        # when FakeTensor is invoked in user code, .device should return
        # the fake_device of the tensor so that code such as as `if x.is_cuda`
        # or torch.zeros([10, 10], device=x.device) continues to execute as if
        # the FakeTensor were real. However, within kernel execution, we return
        # the `Meta` device because all computation within the kernels should
        # behave as if the Tensors are on meta devices. Kernels should allocate
        # new tensors on meta devices, and checks like `is_meta` should return true.
        # within python refs, we always return the real device by defining
        # the device property
        self.in_kernel_invocation = False

        # True if we enter'ed and actually enabled fake tensor mode,
        # false if it was a no-op.  Not thread safe but neither is
        # in_kernel_invocation
        # If another fake mode was already active when we enter, we also stash it here.
        # That way when we exit, we know to re-enable the previous fake mode.
        self.enter_stack: List[Tuple[bool, Optional[FakeTensorMode]]] = []

        self.shape_env = shape_env

        self.stack = "".join(traceback.format_stack())

        # Indicates to our torch_dispatch dispatching infra that
        # this is an "infra" mode with lower dispatching precedence.
        self._mode_key = torch._C._TorchDispatchModeKey.FAKE

    # Typically, there is only one fake tensor mode and you test for it by
    # doing an isinstance test.  However, in some situations, there might be
    # TWO fake tensor modes.  The canonical example of this is exporting
    # a fake model: there is an outer fake mode created by the user, and
    # an inner fake mode created by Dynamo.  The two phase process is required
    # because the outer fake mode typically won't have a ShapeEnv, even if
    # the user is interested in exporting with dynamic shapes (so the inner
    # fake mode will actually have a ShapeEnv and swap in symbolic sizes.)
    #
    # In this case, it's insufficient to test only one FakeTensor: you need
    # to distinguish between our fake tensor and other fake tensors.  That's
    # what this function does.
    def is_our_fake(self, t):
        return isinstance(t, FakeTensor) and t.fake_mode is self

    @count
    def __torch_dispatch__(self, func, types, args=(), kwargs=None):
        # FakeTensorMode should not be set when we're inside of it.
        assert (
            torch._C._get_dispatch_mode(torch._C._TorchDispatchModeKey.FAKE) is None
        ), func
        try:
            return self.dispatch(func, types, args, kwargs)
        except TypeError:
            log.exception("fake tensor raised TypeError")
            raise

    # No-op if FakeTensorMode is already in use
    def __enter__(self):
        maybe_prev_fake_mode = torch._C._unset_dispatch_mode(self._mode_key)
        if self is not maybe_prev_fake_mode:
            self.enter_stack.append((True, maybe_prev_fake_mode))
            return super().__enter__()
        else:
            # no-op (still need to re-set the fake mode though since we unset it)
            torch._C._set_dispatch_mode(self)
            self.enter_stack.append((False, None))
        return self

    def __exit__(self, a, b, c):
        live, maybe_prev_fake_mode = self.enter_stack.pop()
        if live:
            out = super().__exit__(a, b, c)
            # Re-enable the previous fake mode, if there was one.
            if maybe_prev_fake_mode is not None:
                torch._C._set_dispatch_mode(maybe_prev_fake_mode)

    def dispatch(self, func, types, args=(), kwargs=None):
        kwargs = kwargs if kwargs else {}
        log.debug("%s %s %s", func, args, kwargs)

        if func == torch.ops.prim.device.default:
            # NB: Don't use is_our_fake, just serve the fake information
            # as is.  Notice we don't use 'self'; we use args[0].fake_mode
            # because they may not be the same.  It would also be possible
            # to return NotImplemented here, in which case the FakeTensor
            # handler on args[0] would handle it, but we're being nice and
            # short-circuiting quickly.
            assert len(args) == 1 and isinstance(args[0], FakeTensor)
            if args[0].fake_mode.in_kernel_invocation:
                return torch.device("meta")
            else:
                return args[0].fake_device

        if log.getEffectiveLevel() <= logging.DEBUG:
            log.debug(
                "%sFakeTensorMode.__torch_dispatch__: %s", " " * RECURSION_COUNT, func
            )
            incr = IncrementRecursionCount()

        # Some attribute queries that can be serviced directly
        # See Note [is_coalesced is dispatched]
        if func in {
            torch.ops.aten.is_coalesced.default,
            torch.ops.aten.dense_dim.default,
            torch.ops.aten.sparse_dim.default,
        }:
            # NB: no_dispatch is ok here too, this func is very simple
            with in_kernel_invocation_manager(self):
                return func(*args, **kwargs)

        flat_arg_fake_tensors = [
            t
            for t in tree_flatten_only(FakeTensor, (args, kwargs))
            if self.is_our_fake(t)
        ]
        flat_symints = tree_flatten_only(torch.SymInt, (args, kwargs))
        has_symbolic_sizes = (
            any(i._has_symbolic_sizes_strides for i in flat_arg_fake_tensors)
            or len(flat_symints) > 0
        )

        converter = self.fake_tensor_converter

        # To constant propagate through these functions:
        # 1, If this is a lift, the input tensor is guaranteed to be a
        #    constant, so we keep a copy of the original argument along so
        #    we can query it if we're asked to item() it at some later point
        # 2, Some functions that allow Python numbers to bind to Tensors, e.g, torch.div
        if func in self.lift_fns or (
            should_allow_numbers_as_tensors(func)
            and not has_symbolic_sizes
            and not flat_arg_fake_tensors
        ):
            assert all(
                t.constant is not None for t in flat_arg_fake_tensors
            ), f"{func} should not have fake inputs without constants"
            const_args, const_kwargs = pytree.tree_map_only(
                FakeTensor,
                lambda t: t.constant if self.is_our_fake(t) else t,
                (args, kwargs),
            )
            out = func(*const_args, **const_kwargs)
            if type(out) is torch.Tensor and self.may_turn_const(out):
                # NB: not in_kernel_invocation_manager because we're doing real
                # compute here
                # NB: no_dispatch() here is VERY DANGEROUS (like, segfault
                # dangerous) if this is actually a wrapper subclass tensor,
                # therefore the exact type test above
                with no_dispatch():
                    out = out.clone()
                return converter(self, out, make_constant=True)

        # See [subclass inputs] below
        # NB: If you're seeing a mysterious infinite loop involving fake
        # tensor, it might be related to this line.  Though I'm not sure
        # how you'll know to read this comment, as this line won't show up
        # in the stack trace.
        unrecognized_types = self.check_for_subclass(args, kwargs)
        if unrecognized_types:
            not_implemented_log.debug(
                "FakeTensorMode unrecognized subclass(es): %s", unrecognized_types
            )
            return NotImplemented

        # if we are in the dispatch mode, we will enter this function even if the inputs
        # are not FakeTensors. For now, throw if any non-Fake Tensor inputs
        # and just support constructors.

        # this is generated from torch.tensor(), which does not use the
        # dispatcher, to allow wrapper subclasses to wrap the new tensor
        if func in self.lift_fns:
            assert (
                len(kwargs) == 0 and len(args) == 1 and type(args[0]) is torch.Tensor
            ), f"{args} {kwargs}"

            return converter(self, args[0])

        # Recompute flat_arg_fake_tensors here again in case some of the inputs
        # were real tensors and fakified in validate_and_convert_non_fake_tensors
        (
            args,
            kwargs,
            flat_arg_fake_tensors,
        ) = self.validate_and_convert_non_fake_tensors(func, converter, args, kwargs)

        # The current constant handling only support tracing systems
        # (aot autograd, torchdynamo) where each operation is run consecutively.
        # Because each operation is run in order, we can trace out and support
        # sequences like: x = torch.tensor(0.); y = x.add_(1)
        # Whenver a constant is written to but with inputs that cannot be evaluated
        # statically, such as random_(), we invalidate all constants that alias the input
        # We will rely on functionalization for use of fake tensors constants as persistent
        # objects on an FX Graph.

        # We dispatch size/stride/numel on the FakeTensor not its constant, so bail on inplace_view
        all_constant = all(e.constant is not None for e in flat_arg_fake_tensors)
        if (
            torch.Tag.nondeterministic_seeded not in func.tags
            and torch.Tag.inplace_view not in func.tags
            and all_constant
            and len(flat_arg_fake_tensors) != 0
            and not has_symbolic_sizes
        ):
            const_args, const_kwargs = pytree.tree_map_only(
                FakeTensor,
                lambda t: t.constant if self.is_our_fake(t) else t,
                (args, kwargs),
            )

            # NB: not in_kernel_invocation_manager(self) as we want to do REAL
            # compute
            with no_dispatch():
                out = func(*const_args, **const_kwargs)

            all_constant = pytree.tree_all_only(
                torch.Tensor, lambda t: self.may_turn_const(t), out
            )

            if all_constant:
                return pytree.tree_map_only(
                    torch.Tensor,
                    lambda t: converter(self, t, make_constant=True),
                    out,
                )

            # we weren't able to turn outputs to constants,
            # so invalidate all constants that might be aliases of the outputs
            for ten in tree_flatten_only(torch.Tensor, out):
                converter.invalidate_constant_aliases(ten)

        # we are falling through to running non constant tensors, any input constant that
        # is written to must be invalidated
        self.invalidate_written_to_constants(func, flat_arg_fake_tensors, args, kwargs)

        # Try for fastpath
        if has_symbolic_sizes:
            fast_impl = get_fast_op_impls().get(func)
            if fast_impl is not None:
                return fast_impl(self, *args, **kwargs)

        # If there's a Python meta, prefer that over the decomposition
        from torch._decomp import meta_table as meta_table

        if func not in meta_table and not self.cpp_meta_supports_symint(func):
            from torch._decomp import decomposition_table

            # Prefer Python decompositions over C++ ones
            if func in decomposition_table and (
                has_symbolic_sizes
                or (
                    # TODO: Remove these exclusions, so that we can remove
                    # this leg entirely
                    torch_decomp_decompositions(func)
                    and all(not e.is_sparse for e in flat_arg_fake_tensors)
                )
            ):
                with self:
                    return decomposition_table[func](*args, **kwargs)

            with self:
                # Decomposes CompositeImplicitAutograd ops
                r = func.decompose(*args, **kwargs)
                if r is not NotImplemented:
                    return r

        # prims already wrap FakeTensor inputs to FakeTensor outputs
        # and do device logic, we dont need do anything but run them
        # and ensure that Meta kernels are dispatched to (see)
        # Fake Tensor Dispatch Keys
        # TODO - we should be use the prim aten impl
        # TODO - fix prims complex ops
        if (
            "prims::" in func._schema.name
            and hasattr(func, "prim_meta_impl")
            and not stride_incorrect_op(func)
        ):
            with self:
                return func.prim_meta_impl(*args, **kwargs)

        # Users can register FakeTensor rules for custom operators
        # Call them if they exist.
        maybe_abstract_impl = torch._library.simple_registry.singleton.find(
            func.name()
        ).abstract_impl.kernel
        if maybe_abstract_impl:
            ctx = torch._library.abstract_impl.AbstractImplCtx(self.shape_env, func)
            with torch._library.abstract_impl.set_ctx_getter(lambda: ctx), self:
                result = maybe_abstract_impl(*args, **kwargs)
                return result

        # special handling for funcs registered through `register_op_impl`,
        # e.g., manipulating args on constructor calls to construct meta tensors
        # and then afterwards wrapping them to a FakeTensor
        for run_impl_check, op_impl in op_implementations:
            if run_impl_check(func):
                op_impl_out = op_impl(self, func, *args, **kwargs)
                if op_impl_out != NotImplemented:
                    return op_impl_out

        def can_run_unsafe_fallback(func: OpOverload):
            if not self.allow_fallback_kernels:
                return False
            # It's OK to try the fallback for built-in ops (e.g. aten, prims)
            # because we control and test these but the fallback leads to unexpected behavior
            # in user-defined custom ops
            #
            # WARNING: DO NOT add any additional namespaces/operators here if they refer to operators
            # outside of the pytorch/pytorch library! Any pre-existing things here
            # are either in the pytorch/pytorch library or have been grandfathered in.
            # The fallback does not always work and MAY CRASH and emit unreadable error messages
            # so it should not be allowed by default.
            allowed_namespaces = {
                "debugprims",
                "prims",
                "aten",
                "xla",
                "vision",
                "torchtext",
                "torchaudio",
                "quantized",
            }
            grandfathered_ops_FIXME = {
                "fbgemm::gmm",
            }
            return (
                func.namespace in allowed_namespaces
                or func.name() in grandfathered_ops_FIXME
            )

        def maybe_run_unsafe_fallback(error=None):
            # no meta kernel registered, fallback to kernel for the device
            if has_symbolic_sizes or not can_run_unsafe_fallback(func):
                raise UnsupportedOperatorException(func)
            if error is None:
                error = UnsupportedOperatorException(func)
            return run_fallback_kernel(self, func, args, kwargs, error)

        # Optimization: If there is no Meta kernel, it takes a surprisingly long
        # amount of time to catch the NotImplementedError, so we check it here.
        if not torch._C._dispatch_has_computed_kernel_for_dispatch_key(
            func.name(), "Meta"
        ):
            return maybe_run_unsafe_fallback()

        # run kernel registered to meta for func, which include
        # python meta registrations, prims, decomps, and c++ meta fns (structured kernels)
        # It's possible that the kernel will return NotImplementedError
        try:
            with in_kernel_invocation_manager(self):
                r = func(*args, **kwargs)
        except NotImplementedError as not_implemented_error:
            return maybe_run_unsafe_fallback(not_implemented_error)

        return self.wrap_meta_outputs_with_default_device_logic(r, func, args, kwargs)

    # [subclass inputs]
    # Suppose we enable fake tensor mode.  This means that fake tensor
    # mode will run first.  But what if we do an operation that
    # involves a tensor subclass that will desugar into normal tensor
    # operations?  Without returning NotImplemented, fake tensor mode will run first,
    # decide that a conversion was made (since there was a non fake
    # tensor argument), and report an error that converting non
    # fake tensor is not supported.  What we actually wanted to happen
    # was to give the subclass a chance to figure out what it wants to
    # before erroring out. Returning NotImplemented here allows this.
    def check_for_subclass(self, args, kwargs):
        def check(x):
            return (
                not isinstance(x, FakeTensor)
                and type(x) is not torch.Tensor
                and type(x) is not torch.nn.Parameter
            )

        return [
            type(x) for x in tree_flatten_only(torch.Tensor, (args, kwargs)) if check(x)
        ]

    def validate_and_convert_non_fake_tensors(self, func, converter, args, kwargs):
        """
        Checks if the list of tensors are fake tensors.
        If not, try to convert them to fake tensors.
        Returns the original args, kwargs, and a flattened list of (args, kwargs) that are fake tensors.
        """
        flat_arg_fake_tensors = []

        def validate(x):
            nonlocal flat_arg_fake_tensors
            if not self.is_our_fake(x):
                if torch.Tag.inplace_view in func.tags:
                    raise Exception(
                        f"Can't call metadata mutating ops on non-Fake Tensor inputs. Found in {render_call(func, args, kwargs)}"
                    )
                if not self.allow_non_fake_inputs:
                    if isinstance(x, FakeTensor) and x.fake_mode is not self:
                        raise AssertionError("Mixing fake modes NYI")
                    raise Exception(
                        f"Please convert all Tensors to FakeTensors first or instantiate FakeTensorMode "
                        f"with 'allow_non_fake_inputs'. Found in {render_call(func, args, kwargs)}"
                    )

                x = converter(self, x)

            flat_arg_fake_tensors.append(x)
            return x

        args, kwargs = tree_map_only(
            torch.Tensor,
            validate,
            (args, kwargs),
        )
        return args, kwargs, flat_arg_fake_tensors

    def wrap_meta_outputs_with_default_device_logic(self, r, func, args, kwargs):
        wrap = self.gen_wrap_fn(func, args, kwargs)

        # if device is specified, use that
        if kwargs.get("device", None):
            return tree_map(partial(wrap, device=kwargs["device"]), r)

        return tree_map(partial(wrap), r)

    def gen_wrap_fn(self, func, args, kwargs):
        converter = self.fake_tensor_converter

        # Lazily initialized, in case there are no tensor returns
        common_device = None
        has_scalar_only_inputs = False

        def wrap(e, device=None):
            nonlocal common_device
            nonlocal has_scalar_only_inputs

            if isinstance(e, torch.Tensor) and common_device is None:
                (
                    common_device,
                    has_scalar_only_inputs,
                ) = FakeTensor._find_common_device(func, args, kwargs)

            if self.is_our_fake(e):
                torch._check(
                    e.device == common_device,
                    lambda: f"FakeTensor is wrapped to wrong device, found {e.device}, expected {common_device}",
                )

            if (
                isinstance(e, torch.Tensor)
                and not self.is_our_fake(e)
                and converter is not None
            ):
                if has_scalar_only_inputs:
                    # Under FakeTensorMode, op accepts scalar only inputs, such as aten.add/sub/mul/div,
                    # returns a real scalar tensor on CPU. See TensorMeta() in _prims/__init__.py for details.
                    # We thus directly convert real tensor to fake tensor.
                    return converter(self, e)
                else:
                    return converter.from_meta_and_device(
                        self, e, device or common_device
                    )
            else:
                return e

        return wrap

    def cpp_meta_supports_symint(self, func):
        if torch.Tag.view_copy in func.tags:
            return True
        return func in [
            aten.empty.memory_format,
            aten.empty_strided.default,
            aten.as_strided_scatter.default,
            aten.as_strided.default,
            aten.as_strided_.default,
            aten.zeros.default,
            aten.detach.default,
            aten.view_as_real.default,
            aten.view_as_complex.default,
            aten.set_.source_Storage_storage_offset,
            aten._sparse_coo_tensor_with_dims_and_tensors.default,
        ]

    @property
    def lift_fns(self):
        return (aten.lift_fresh.default, aten.lift_fresh_copy.default)

    def may_turn_const(self, t):
        return (
            t.numel() <= CONSTANT_NUMEL_LIMIT
            and not t.is_sparse
            and not self.is_our_fake(t)
            and not t.device.type == "meta"
        )

    def invalidate_written_to_constants(
        self, func, flat_arg_fake_tensors, args, kwargs
    ):
        any_constant = any(e.constant is not None for e in flat_arg_fake_tensors)
        if any_constant and get_schema_info(func).is_mutable():
            schema_info = get_schema_info(func)
            _, new_kwargs = normalize_function(
                func, args=args, kwargs=kwargs, normalize_to_only_use_kwargs=True
            )
            for k, v in new_kwargs.items():
                k = k if (k != "input" or schema_info.has_argument(k)) else "self"
                if (
                    self.is_our_fake(v)
                    and schema_info.is_mutable(k)
                    and v.constant is not None
                ):
                    self.fake_tensor_converter.invalidate_constant_aliases(v.constant)

    def from_tensor(
        self,
        tensor,
        *,
        static_shapes=None,
        ignore_subclass=False,
        source: Optional[Source] = None,
        dynamic_dims: "Optional[DimList[DimDynamic]]" = None,
        constraint_dims: "Optional[DimList[DimConstraint]]" = None,
        # Setting this flag will force FakeTensorMode to return `None` if attempting to convert a tensor we have not
        # seen before.
        memoized_only=False,
    ):
        shape_env = self.shape_env
        if static_shapes is None:
            static_shapes = self.static_shapes
        if static_shapes:
            assert (
                dynamic_dims is None
            ), "cannot set both static_shapes and dynamic_dims"
            shape_env = None
        return self.fake_tensor_converter(
            self,
            tensor,
            shape_env=shape_env,
            ignore_subclass=ignore_subclass,
            source=source,
            dynamic_dims=dynamic_dims,
            constraint_dims=constraint_dims,
            memoized_only=memoized_only,
        )


# NB: returns fake tensors
def run_fallback_kernel(fake_mode, func, args, kwargs, orig_not_implemented_exception):
    # these should all be supported, just to be safe
    # avoid fallback for operators which inplace modify metadata
    # because the input fake tensors would be umodified
    if torch.Tag.inplace_view in func.tags:
        raise orig_not_implemented_exception

    inp_impls = {}

    # Don't use in_kernel_invocation_manager(fake_mode) as we want to do
    # REAL compute (not with meta device)
    with no_dispatch():

        def to_real_tensor(e):
            if fake_mode.is_our_fake(e):
                out = torch.zeros_like(e, device=e.fake_device)
                if e.is_sparse:
                    out._coalesced_(e.is_coalesced())
                inp_impls[id(out)] = e
                return out
            return e

        args = tree_map(to_real_tensor, args)
        kwargs = tree_map(to_real_tensor, kwargs)

        r = func(*args, **kwargs)

    tensor_impls = set()
    storages = set()

    for e in tree_flatten((args, kwargs))[0]:
        if isinstance(e, torch.Tensor):
            if not e.is_sparse:
                storages.add(e._typed_storage()._cdata)

    # TODO: also check metadata change on inputs
    # proper aliasing/metadata relationship between outputs and inputs will
    # not be set up, bc of conversion to device, unless we can reuse an
    # input impl
    for e in tree_flatten(r)[0]:
        if id(e) not in inp_impls and (
            isinstance(e, torch.Tensor)
            and not e.is_sparse
            and e._typed_storage()._cdata in storages
        ):
            raise orig_not_implemented_exception

    def map_out(e):
        if isinstance(e, torch.Tensor):
            if id(e) in inp_impls:
                return inp_impls[id(e)]
            else:
                return fake_mode.fake_tensor_converter(fake_mode, e)
        else:
            return e

    return tree_map(map_out, r)


# Just for use to allow copying a module to fake tensors,
# does not apply elsewhere
class FakeCopyMode(TorchFunctionMode):
    def __init__(self, fake_mode):
        self.fake_mode = fake_mode

    def __torch_function__(self, func, types, args=(), kwargs=None):
        kwargs = kwargs if kwargs else {}

        # clone will get called in Parameter deepcopy
        if func == torch._C.TensorBase.clone:
            return func(
                self.fake_mode.from_tensor(args[0], static_shapes=True), **kwargs
            )
        elif func == torch.Tensor.__deepcopy__:
            assert len(args) == 2 and len(kwargs) == 0
            tensor, memo = args

            if id(tensor) in memo:
                return memo[id(tensor)]

            out = self.fake_mode.from_tensor(tensor, static_shapes=True)
            memo[id(tensor)] = out
            return out
        else:
            with torch._C.DisableTorchFunctionSubclass():
                return func(*args, **kwargs)<|MERGE_RESOLUTION|>--- conflicted
+++ resolved
@@ -37,16 +37,6 @@
 )
 from torch._subclasses.meta_utils import MetaConverter
 from torch._utils import render_call
-<<<<<<< HEAD
-from torch.fx.experimental.symbolic_shapes import (
-    _constrain_range_for_size,
-    DimConstraint,
-    DimDynamic,
-    free_symbols,
-    is_symbolic,
-)
-=======
->>>>>>> c120e560
 from torch.fx.operator_schemas import normalize_function
 from torch.multiprocessing.reductions import StorageWeakRef
 from torch.overrides import TorchFunctionMode
@@ -1288,12 +1278,9 @@
     # of the tensor to create the output Python list, and (2) creating unbacked
     # symints for each element of the list.
     def tolist(self):
-<<<<<<< HEAD
-=======
         # Avoid importing sympy at a module level
         from torch.fx.experimental.symbolic_shapes import is_symbolic
 
->>>>>>> c120e560
         assert self.dim() == 1 and is_symbolic(self.shape[0])
         shape_env = self.shape[0].node.shape_env
         out = []
