--- conflicted
+++ resolved
@@ -122,7 +122,6 @@
         unflatten_fn (callable): A function taking two arguments: the auxiliary data that was
             returned by ``flatten_fn`` and stored in the treespec, and the unflattened children.
             The function should return an instance of ``cls``.
-<<<<<<< HEAD
         to_dumpable_context (callable, optional): An optional keyword argument to custom specify how
             to convert the context of the pytree to a custom json dumpable representation. This is
             used for json serialization, which is being used in :mod:`torch.export` right now.
@@ -130,10 +129,8 @@
             how to convert the custom json dumpable representation of the context back to the
             original context. This is used for json deserialization, which is being used in
             :mod:`torch.export` right now.
-=======
         serialized_type_name (str, optional): A keyword argument used to specify the fully
             qualified name used when serializing the tree spec.
->>>>>>> 555de4b1
         namespace (str, optional): A non-empty string that uniquely identifies the namespace of the
             type registry. This is used to isolate the registry from other modules that might
             register a different custom behavior for the same type. (default: :const:`"torch"`)
