--- conflicted
+++ resolved
@@ -25,7 +25,7 @@
     VariableTrackers right away.
     """
 
-    _nonvar_fields = {"_value", *VariableTracker._nonvar_fields}
+    _nonvar_fields = {"rvtc", "_value", *VariableTracker._nonvar_fields}
 
     def __init__(self, _value, source, rvtc=None, **kwargs):
         super().__init__(source=source, **kwargs)
@@ -39,6 +39,13 @@
     def mutable_local(self):
         return self.realize().mutable_local
 
+    @mutable_local.setter
+    def mutable_local(self, value):
+        assert value is None
+
+    def is_mutable_local(self, cls):
+        return False
+
     def realize(self) -> VariableTracker:
         """Force construction of the real VariableTracker"""
         if self.rvtc.vt is None:
@@ -46,18 +53,10 @@
             from .builder import VariableBuilder
 
             tx = InstructionTranslator.current_tx()
-<<<<<<< HEAD
             self.rvtc.vt = VariableBuilder(tx, self.source)(self._value)
+            self.rvtc.vt.parents_tracker.add(self.parents_tracker)
             self._value = None
-            tx.output.guards.update(self.rvtc.vt.guards)
         return self.rvtc.vt.add_options(self)
-=======
-            self.mutable_local.vt = VariableBuilder(tx, self.source)(self._value)
-            self.mutable_local.vt.parents_tracker.add(self.parents_tracker)
-            self._value = None
-            tx.output.guards.update(self.mutable_local.vt.guards)
-        return self.mutable_local.vt
->>>>>>> 3fb4f337
 
     def unwrap(self):
         """Return the real VariableTracker if it already exists"""
