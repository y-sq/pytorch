import abc
import collections
import contextlib
import dataclasses
import enum
import functools
import inspect
import logging
import operator
import re
import sys
import types
from typing import List, NamedTuple, Optional, Union

try:
    import numpy as np
except ModuleNotFoundError:
    np = None

import torch

from torch import SymInt
from torch._guards import GuardSource, TracingContext
from torch._ops import HigherOrderOperator
from torch._streambase import _EventBase, _StreamBase
from torch._subclasses.fake_tensor import FakeTensor, is_fake, maybe_get_fake_mode
from torch.fx.experimental.symbolic_shapes import (
    _constrain_range_for_size,
    DimConstraint,
    DimDynamic,
    RelaxedUnspecConstraint,
)
from torch.fx.immutable_collections import immutable_list
from torch.nested._internal.nested_tensor import NestedTensor
from torch.utils._python_dispatch import is_traceable_wrapper_subclass
from torch.utils.weak import TensorWeakRef, WeakIdRef
from .. import config, mutation_guard, replay_record, skipfiles, trace_rules
from ..allowed_functions import (
    is_allowed,
    is_builtin_callable,
    is_numpy,
    is_user_defined_allowed,
)

from ..device_interface import get_registered_device_interfaces
from ..exc import InternalTorchDynamoError, unimplemented
from ..guards import GuardBuilder, install_guard, make_dupe_guard
from ..side_effects import SideEffects
from ..source import (
    AttrSource,
    ConstantSource,
    ConstDictKeySource,
    ConvertIntSource,
    GetItemSource,
    is_constant_source,
    LocalSource,
    NumpyTensorSource,
    RandomValueSource,
    Source,
    TupleIteratorGetItemSource,
)
from ..utils import (
    build_checkpoint_variable,
    clone_input,
    get_fake_value,
    get_static_address_type,
    is_namedtuple,
    is_typing,
    is_utils_checkpoint,
    istype,
    odict_values,
    preserve_rng_state,
    tensor_always_has_static_shape,
    tuple_iterator,
    tuple_iterator_getitem,
    tuple_iterator_len,
    wrap_fake_exception,
)

from .base import MutableLocal, typestr, VariableTracker
from .builtin import BuiltinVariable
from .constant import ConstantVariable, EnumVariable
from .ctx_manager import EventVariable, NullContextVariable, StreamVariable
from .dicts import (
    ConstDictVariable,
    DataClassVariable,
    DefaultDictVariable,
    HFPretrainedConfigVariable,
    is_hashable_python_var,
    PythonSysModulesVariable,
    SetVariable,
)
from .distributed import (
    DeviceMeshVariable,
    PlacementClassVariable,
    PlacementVariable,
    ProcessGroupVariable,
)
from .functions import (
    CollectiveFunctionRewriteVariable,
    FunctoolsPartialVariable,
    TritonKernelVariable,
    UserFunctionVariable,
    UserMethodVariable,
)
from .higher_order_ops import TorchHigherOrderOperatorVariable
from .lazy import LazyVariableTracker
from .lists import (
    BaseListVariable,
    ListVariable,
    NamedTupleVariable,
    RangeVariable,
    SizeVariable,
    SliceVariable,
    TupleIteratorVariable,
    TupleVariable,
)
from .misc import (
    AutogradFunctionContextVariable,
    AutogradFunctionVariable,
    ComptimeVariable,
    GetAttrVariable,
    GetSetDescriptorVariable,
    InspectSignatureVariable,
    LambdaVariable,
    MethodWrapperVariable,
    NumpyVariable,
    PythonModuleVariable,
    SavedTensorBox,
    SkipFilesVariable,
    TypingVariable,
)

from .nn_module import FSDPManagedNNModuleVariable, UnspecializedNNModuleVariable
from .optimizer import OptimizerVariable
from .tensor import (
    NumpyNdarrayVariable,
    SymNodeVariable,
    TensorSubclassVariable,
    TensorVariable,
    UnspecializedPythonVariable,
)
from .torch import tensor_dunder_fns, torch_special_class_types, TorchVariable
from .torch_function import build_torch_function_fn, TensorWithTFOverrideVariable
from .user_defined import (
    KeyedJaggedTensorVariable,
    UserDefinedClassVariable,
    UserDefinedObjectVariable,
)


log = logging.getLogger(__name__)


DimList = List


class _missing:
    pass


@dataclasses.dataclass
class GraphArg:
    source: Source
    # TODO: storing a SymInt here but not a FakeTensor is a pretty strange
    # thing to do.  Probably should have example (which stores an int) and
    # fake_example
    _example: Union[TensorWeakRef, torch.SymInt]
    is_unspecialized: bool
    fake_tensor: Optional[torch._subclasses.fake_tensor.FakeTensor]
    # UnspecializedPythonVariable often masquerades as a tensor.
    # We MUST NOT generate shape guard code
    # that actually tries to access tensor properties on these values.
    # is_tensor lets us tell if this graph arg actually is a tensor
    # or not.
    is_tensor: bool = True
    # Sometimes, the Tensor we pass to example is freshly allocated (smh).
    # Then we cannot only keep a weak reference to it.  This lets you
    # stash a strong reference too.
    example_strong_ref: Optional[torch.Tensor] = None

    @property
    def example(self):
        if isinstance(self._example, TensorWeakRef):
            r = self._example()
            assert r is not None
            return r
        else:
            return self._example

    def __post_init__(self):
        if isinstance(self._example, torch.Tensor):
            self._example = TensorWeakRef(self._example)
            assert is_fake(self.fake_tensor)

    def load(self, tx):
        return self.source.reconstruct(tx)

    def erase(self):
        self._example = None
        self.example_strong_ref = None

    def __eq__(self, other):
        return self.source.name() == other.source.name()


@dataclasses.dataclass
class FrameStateSizeEntry:
    scalar: Optional[int]
    size: Optional[List[int]]


class VariableBuilder:
    """Wrap a python value in a VariableTracker() instance"""

    def __init__(
        self,
        tx,
        source: Source,
    ):
        assert (
            source is not None
        ), "Consider SourcelessBuilder for ephemeral objects, usually objects created locally."
        assert TracingContext.get() is not None, "Expected active TracingContext"
        super().__init__()
        self.tx = tx
        self.source = source
        self.name = source.name()

    def __call__(self, value):
        if value in self.tx.output.side_effects:
            side_effect_result = self.tx.output.side_effects[value]
            dup_guard = make_dupe_guard(self.source, side_effect_result.source)
            if dup_guard:
                self.install_guards(dup_guard)
            return side_effect_result
        vt = self._wrap(value).clone(**self.options())
        if self._can_lift_attrs_to_inputs(vt):
            vt = self.tx.output.side_effects.track_object_existing(
                self.source, value, vt
            )
        return vt

    def _can_lift_attrs_to_inputs(self, vt):
        if type(vt) in [
            TensorVariable,
            TensorWithTFOverrideVariable,
            UserDefinedObjectVariable,
            NumpyNdarrayVariable,
        ]:
            return True
        return False

    @staticmethod
    @functools.lru_cache(None)
    def _common_constants():
        return {
            # We zero-one specialize shapes, so specialize these constants
            # too
            0,
            1,
            # NB: There used to be more constants here, but honestly it was
            # pretty confusing.  Note we specialize floats by default, and
            # DON'T specialize ints by default.  This all only matters with
            # dynamic_shapes
        }

    def get_source(self):
        return self.source

    def options(self):
        return {"source": self.get_source()}

    def install_guards(self, *guards):
        source = self.get_source()
        if (
            isinstance(source, ConstantSource)
            or source.guard_source() == GuardSource.CONSTANT
        ):
            return None
        install_guard(*[source.make_guard(guard) for guard in guards], skip=1)
        return {}

    @classmethod
    @functools.lru_cache(None)
    def _type_dispatch(cls):
        # NB: Careful not to close over self to avoid ref cycle from lru_cache
        entries = [
            (
                (torch.Tensor, torch.nn.Parameter, torch._subclasses.FakeTensor),
                cls.wrap_tensor,
            ),
            ((tuple, list, odict_values, collections.deque), cls.wrap_listlike),
            (tuple_iterator, cls.wrap_tuple_iterator),
            ((slice, range), cls.wrap_slice_range),
            (
                (
                    int,
                    float,
                    bool,
                    type(None),
                    str,
                    torch.Size,
                    torch.device,
                    torch.dtype,
                ),
                cls.wrap_literal,
            ),
        ]

        if config.trace_numpy and np:
            entries.append((np.ndarray, cls.wrap_numpy_ndarray))

        result = {}
        for ts, fn in entries:
            for t in ts if isinstance(ts, tuple) else (ts,):
                assert t not in result
                result[t] = fn

        return result

    @classmethod
    @functools.lru_cache(None)
    def _id_dispatch(cls):
        from ..comptime import comptime

        entries = [
            (
                inspect.signature,
                lambda self, value: LambdaVariable(
                    InspectSignatureVariable.create,
                    source=self.source,
                    **self.install_guards(GuardBuilder.FUNCTION_MATCH),
                ),
            ),
            (comptime, lambda self, value: ComptimeVariable()),
            (
                dataclasses.fields,
                lambda self, value: LambdaVariable(
                    _dataclasses_fields_lambda,
                    source=self.source,
                    **self.install_guards(GuardBuilder.FUNCTION_MATCH),
                ),
            ),
            (
                tensor_dunder_fns,
                lambda self, value: TorchVariable(
                    value,
                    source=self.source,
                    **self.install_guards(GuardBuilder.FUNCTION_MATCH),
                ),
            ),
        ]

        result = {}
        for ts, fn in entries:
            for t in ts if isinstance(ts, (tuple, list)) else (ts,):
                assert t not in result
                result[id(t)] = fn

        return result

    def _wrap(self, value):
        # import here to avoid circular dependencies
        from torch.utils._triton import has_triton

        if has_triton():
            from triton.runtime.autotuner import Autotuner
            from triton.runtime.jit import JITFunction
        else:

            class JITFunction:
                pass

            class Autotuner:
                pass

        # Handle exact type() match
        type_dispatch = self._type_dispatch().get(type(value))
        if type_dispatch is not None:
            return type_dispatch(self, value)

        # Handle exact id() match
        id_dispatch = self._id_dispatch().get(id(value))
        if id_dispatch is not None:
            return id_dispatch(self, value)

        # Note - There are some nested values where types mismatch!
        # We want to get those out and wrap those.
        value = inspect.getattr_static(value, "_torchdynamo_inline", value)

        # Everything else (NB: order matters!)
        if is_traceable_wrapper_subclass(value) or istype(
            value, config.traceable_tensor_subclasses
        ):
            return self.wrap_tensor(value)
        elif is_namedtuple(value):
            return self.wrap_listlike(value)

        elif value is torch.utils._pytree.SUPPORTED_NODES:
<<<<<<< HEAD
            # TODO: Is it alright here to create the guards on the values rather than on the dict?
=======
            # For SUPPORTED_NODES, we guard on the dictionary version (PEP509)
            # under the assumption that the values themselves don't change.
            self.install_guards(GuardBuilder.DICT_VERSION)
>>>>>>> 8c704f7a
            result = {
                ConstantVariable.create(k): UserDefinedObjectVariable(
                    v,
                    source=GetItemSource(self.get_source(), k),
                )
                for k, v in value.items()
            }
            return ConstDictVariable(result, type(value))
        elif value is sys.modules:
            return PythonSysModulesVariable(source=self.source)
        elif istype(
            value, (dict, collections.defaultdict, collections.OrderedDict)
        ) and all(is_hashable_python_var(k) for k in value.keys()):
            if not value and self.get_source().is_nn_module():
                # It is faster to guard on 'false' property than to guard
                # on actual dict keys, but we can't do this fast guard in general because
                # it omits a crucial type check that ensures the value is actually still a dict at runtime.

                # Why is this OK for (specialized) nnmodules? We set up a setattr hook
                # to check for module property mutations, which does a reasonable,
                # but not completely secure job ensuring a property wasn't changed.
                self.install_guards(GuardBuilder.BOOL_FALSE)
            else:
                self.install_guards(GuardBuilder.DICT_KEYS)

            idx = 0

            def build_key_value(k, v):
                nonlocal idx
                if ConstantVariable.is_literal(k):
                    key = ConstantVariable.create(k).add_guards(guards)
                    source_key = k
                else:
                    source_key = ConstDictKeySource(self.get_source(), idx)
                    key = VariableBuilder(self.tx, source_key)(k).add_guards(guards)

<<<<<<< HEAD
                source_value = GetItemSource(self.get_source(), source_key)
                value = VariableBuilder(self.tx, source_value)(v)

                idx += 1
                return key, value

            result = dict(build_key_value(k, v) for k, v in value.items())
=======
            result = {
                k: LazyVariableTracker.create(
                    value[k],
                    source=GetItemSource(self.get_source(), index_source(k)),
                )
                for k in value.keys()
            }
>>>>>>> 8c704f7a

            if istype(value, collections.defaultdict):
                result = DefaultDictVariable(
                    result,
                    type(value),
<<<<<<< HEAD
                    default_factory=self._wrap(value.default_factory),
                    guards=guards,
=======
                    self._wrap(value.default_factory),
>>>>>>> 8c704f7a
                )
            else:
                result = ConstDictVariable(result, type(value))

            return self.tx.output.side_effects.track_dict(self.source, value, result)
        elif isinstance(value, torch.nn.Module):
            return self.wrap_module(value)
        elif ConstantVariable.is_literal(value):  # non-atomic literals
            return self.wrap_literal(value)
        elif istype(value, frozenset) and (
            all(is_allowed(x) or ConstantVariable.is_literal(x) for x in value)
        ):
            # For frozenset, we can guard by object ID instead of value
            # equality, this allows us to handle non-literal values
            self.install_guards(GuardBuilder.ID_MATCH)
            return ConstantVariable.create(value=value, source=self.source)
        elif isinstance(value, enum.Enum):
            self.install_guards(GuardBuilder.ID_MATCH)
            return EnumVariable(value=value, source=self.source)
        elif is_builtin_callable(value):
            self.install_guards(GuardBuilder.BUILTIN_MATCH)
            return BuiltinVariable(value, source=self.source)
        elif is_utils_checkpoint(value):
            return build_checkpoint_variable(source=self.source)
        elif isinstance(value, functools.partial):
            func_src = AttrSource(self.get_source(), "func")
            func_obj = VariableBuilder(self.tx, func_src)(value.func)

            args = []
            args_source = AttrSource(self.get_source(), "args")
            for i, arg in enumerate(value.args):
                args.append(
                    VariableBuilder(self.tx, GetItemSource(args_source, i))(arg)
                )

            keywords = {}
            keywords_source = AttrSource(self.get_source(), "keywords")
            for k, v in value.keywords.items():
                keywords[k] = VariableBuilder(
                    self.tx, GetItemSource(keywords_source, k)
                )(v)

            install_guard(
                self.get_source().make_guard(GuardBuilder.TYPE_MATCH),
                keywords_source.make_guard(GuardBuilder.DICT_KEYS),
                args_source.make_guard(GuardBuilder.LIST_LENGTH),
            )
            return FunctoolsPartialVariable(func_obj, args, keywords, original=value)
        elif is_typing(value):
            # typing.List, typing.Mapping, etc.
            self.install_guards(GuardBuilder.ID_MATCH)
            return TypingVariable(
                value,
                source=self.source,
            )
        elif np is not None and isinstance(value, np.generic):
            # numpy array scalars: convert to 0D arrays
            return self.wrap_numpy_ndarray(np.asarray(value))
        elif is_numpy(value):
            assert np
            self.install_guards(
                GuardBuilder.FUNCTION_MATCH
                if callable(value)
                else GuardBuilder.TYPE_MATCH
            )
            return NumpyVariable(value, source=self.source)
        # NB: These can't be put in type_dispatch, they have to run later
        elif CollectiveFunctionRewriteVariable.can_rewrite(value):
            self.install_guards(GuardBuilder.FUNCTION_MATCH)
            return CollectiveFunctionRewriteVariable.create(
                self.tx,
                value,
                source=self.source,
            )
        elif istype(value, torch.autograd.function.FunctionMeta):
            self.install_guards(GuardBuilder.FUNCTION_MATCH)
            return AutogradFunctionVariable(
                value,
                source=self.source,
            )
        elif isinstance(value, torch.autograd.function.FunctionCtx):
            saved_tensors_source = AttrSource(self.source, "saved_tensors")
            install_guard(
                self.source.make_guard(GuardBuilder.TYPE_MATCH),
                saved_tensors_source.make_guard(GuardBuilder.LIST_LENGTH),
            )
            saved_tensors = [
                VariableBuilder(self.tx, GetItemSource(saved_tensors_source, n))(v)
                for n, v in enumerate(value.saved_tensors)
            ]
            return self.tx.output.side_effects.track_object_existing(
                self.source,
                value,
                AutogradFunctionContextVariable(
                    value,
                    source=self.source,
                    saved_tensors=SavedTensorBox(saved_tensors),
                ),
            )
        elif (
            isinstance(value, types.MethodType)
            and istype(
                getattr(value, "__self__", None), torch.autograd.function.FunctionMeta
            )
            and getattr(value, "__name__", "") == "apply"
            and value == getattr(value.__self__, "apply", None)
        ):
            # handle aliased autograd function `apply` calls
            self.install_guards(GuardBuilder.FUNCTION_MATCH)
            return GetAttrVariable(
                AutogradFunctionVariable(value.__self__, source=self.source),
                "apply",
            )
        elif np and isinstance(value, np.number):
            return self.wrap_unspecialized_primitive(value)
        elif DataClassVariable.is_matching_object(value):
            self.install_guards(GuardBuilder.TYPE_MATCH)
            return DataClassVariable.wrap(self, value)
        elif HFPretrainedConfigVariable.is_matching_object(value):
            self.install_guards(GuardBuilder.TYPE_MATCH)
            return HFPretrainedConfigVariable(value)
        elif isinstance(value, HigherOrderOperator):
            self.install_guards(GuardBuilder.TYPE_MATCH, GuardBuilder.NAME_MATCH)
            return TorchHigherOrderOperatorVariable.make(value, source=self.source)
        elif type(value).__name__ == "builtin_function_or_method" and isinstance(
            value.__self__, torch_special_class_types
        ):
            self.install_guards(GuardBuilder.FUNCTION_MATCH)
            return TorchVariable(
                value,
            )
        elif isinstance(value, _StreamBase):
            self.install_guards(GuardBuilder.ID_MATCH)
            return StreamVariable(
                None,
                value,
                value.device.type,
                source=self.source,
            )
        elif isinstance(value, _EventBase):
            self.install_guards(GuardBuilder.ID_MATCH)
            return EventVariable(
                None,
                value,
                source=self.source,
            )
        elif (
            isinstance(value, torch._C._TensorMeta)
            and value in config.traceable_tensor_subclasses
        ):
            return TensorSubclassVariable(value, source=self.source)
        elif (
            istype(value, contextlib.nullcontext)
            and inspect.getattr_static(value, "enter_result", None) is None
        ):
            self.install_guards(GuardBuilder.TYPE_MATCH)
            return NullContextVariable(source=self.source)
        elif KeyedJaggedTensorVariable.is_matching_object(value):
            self.install_guards(GuardBuilder.TYPE_MATCH)
            result = KeyedJaggedTensorVariable(value, source=self.source)
            # TODO: this doing it manually is bad
            return self.tx.output.side_effects.track_object_existing(
                self.source, value, result
            )
        elif isinstance(value, torch.optim.Optimizer):
            self.install_guards(GuardBuilder.TYPE_MATCH)
            return OptimizerVariable(value, source=self.source)
        elif ProcessGroupVariable.is_process_group(value):
            self.install_guards(GuardBuilder.ID_MATCH)
            return ProcessGroupVariable(value, source=self.source)
        elif DeviceMeshVariable.is_device_mesh(value):
            # TODO: see if we need to add custom guard instead of a simple ID_MATCH
            self.install_guards(GuardBuilder.ID_MATCH)
            return DeviceMeshVariable(value, source=self.source)
        elif PlacementClassVariable.is_placement_type(value):
            # TODO: see if we need to add custom guard instead of a simple ID_MATCH
            self.install_guards(GuardBuilder.ID_MATCH)
            return PlacementClassVariable(value, source=self.source)
        elif PlacementVariable.is_placement(value):
            # TODO: see if we need to add custom guard instead of a simple ID_MATCH
            self.install_guards(GuardBuilder.ID_MATCH)
            return PlacementVariable(
                value,
                source=self.source,
            )
        elif isinstance(value, torch.SymBool):
            # Note: the idea here is to re-use the infra we've built for SymInt by simulating the
            # user provided SymBool with a SymInt in dynamo.

            # Concretely,
            # 1. We create a SymInt in dynamo's shape_env, whose source is constructed as ConvertIntSource(self.source).
            # so that guards on the SymInts can be effectively applied on the original SymBool in user program.
            # 2. We create a SymBool based on the SymInt in dynamo's ShapeEnv. Because the original user program
            # depends on the value being a SymBool. This allows dynamo to interpret the user's program correctly.

            value_hint = value.node.require_hint()
            new_source = ConvertIntSource(self.source)

            new_symint = self.tx.output.shape_env.create_unspecified_symint_and_symbol(
                int(value_hint),
                new_source,
                dynamic_dim=DimDynamic.DYNAMIC,
            )

            sym_node_proxy = self.tx.output.root_tracer.create_graph_input(
                re.sub(r"[^a-zA-Z0-9]+", "_", self.name),
                type(new_symint),
                source=new_source,
            )

            sym_node_proxy.node.meta["grapharg"] = GraphArg(
                new_source,
                new_symint,
                False,
                None,
                is_tensor=False,
                example_strong_ref=new_symint,
            )
            self.tx.output.tracked_fakes.append(
                TrackedFake(new_symint, new_source, None)
            )
            return SymNodeVariable(
                sym_node_proxy,
                new_symint == 1,
            )
        elif isinstance(value, (JITFunction, Autotuner)):
            self.install_guards(GuardBuilder.ID_MATCH)
            return TritonKernelVariable(
                value,
                None,  # No kernel idx provided
                None,  # No grid provided
                source=self.source,
            )
        elif trace_rules.lookup(value) is not None:
            return trace_rules.lookup(value).create_with_source(
                value, source=self.source
            )
        elif is_allowed(value):
            if is_user_defined_allowed(value):
                self.tx.output.has_user_defined_allowed_in_graph = True
            self.install_guards(GuardBuilder.FUNCTION_MATCH)
            return TorchVariable(
                value,
                source=self.source,
            )
        elif (
            istype(value, (type, types.FunctionType))
            and skipfiles.check(value, allow_torch=True)
            and not inspect.getattr_static(value, "_torchdynamo_inline", False)
            and not inspect.getattr_static(value, "__script_if_tracing_wrapper", False)
        ):
            self.install_guards(GuardBuilder.FUNCTION_MATCH)
            return SkipFilesVariable(
                value,
                skipfiles.check_verbose(value, allow_torch=True).reason,
                source=self.source,
            )
        elif istype(value, (types.FunctionType, torch.jit.ScriptFunction)):
            self.install_guards(GuardBuilder.FUNCTION_MATCH)
            return UserFunctionVariable(
                value,
                source=self.source,
            )
        elif isinstance(value, types.MethodType) and isinstance(
            value.__self__, torch.nn.Module
        ):
            # don't let MethodTypes fall through to UserDefinedObject,
            # which doesn't support 'CALL_FUNCTION'

            # TODO(whc): Why do we limit this to methods on NNModules?
            # I don't have a good reason for this, but it preserves the existing behavior
            # for MBartForConditionalGeneration, which generates many graph breaks and OOMs otherwise.
            # I suspect we probably want to relax this check and dig deeper there.

            # In order to construct a MethodVariable in Dynamo, we start with an actual method obj from python,
            # but need to separately wrap its underlying `__func__` and its `self` argument.  We wrap `self` here
            # and then `__func__` gets wrapped inside UserMethodVariable.
            self_obj = VariableBuilder(
                self.tx, source=AttrSource(self.source, "__self__")
            )(value.__self__)
            assert self_obj and isinstance(
                self_obj, VariableTracker
            ), "Failed to produce a valid self obj"
            self.install_guards(GuardBuilder.FUNCTION_MATCH)
            return UserMethodVariable(
                value.__func__,
                self_obj,
                source=self.source,
            )
        elif istype(value, (types.ModuleType, replay_record.DummyModule)):
            self.install_guards(GuardBuilder.FUNCTION_MATCH)
            return PythonModuleVariable(
                value,
                source=self.source,
            )
        elif isinstance(value, types.GetSetDescriptorType):
            self.install_guards(GuardBuilder.FUNCTION_MATCH)
            return GetSetDescriptorVariable(value)
        elif isinstance(value, types.MethodWrapperType):
            self.install_guards(GuardBuilder.FUNCTION_MATCH)
            return MethodWrapperVariable(value, source=self.source)
        elif issubclass(type(value), type):
            self.install_guards(GuardBuilder.FUNCTION_MATCH)
            return UserDefinedClassVariable(
                value,
                source=self.source,
            )
        else:
            self.install_guards(GuardBuilder.TYPE_MATCH)
            result = UserDefinedObjectVariable(value, source=self.source)
            if not SideEffects.cls_supports_mutation_side_effects(type(value)):
                # don't allow STORE_ATTR mutation with custom __setattr__
                return result
            return self.tx.output.side_effects.track_object_existing(
                self.source, value, result
            )

    def tensor_should_specialize(self):
        return (
            self.source
            and isinstance(self.source, GetItemSource)
            and isinstance(self.source.base, GetItemSource)
            and self.source.base.index == "params"
            and isinstance(self.source.base.base, GetItemSource)
            and isinstance(self.source.base.base.base, AttrSource)
            and self.source.base.base.base.member == "param_groups"
            and isinstance(self.source.base.base.base.base, LocalSource)
            and (
                isinstance(
                    self.tx.f_locals[self.source.base.base.base.base.local_name],
                    torch.optim.Optimizer,
                )
                if self.source.base.base.base.base.local_name in self.tx.f_locals.keys()
                else True
            )
        )

    def wrap_listlike(self, value: Union[tuple, list, odict_values, NamedTuple]):
        # One can index a tensor with a list/tuple. Therefore, we need to
        # have a stricter match.
        self.install_guards(GuardBuilder.LIST_LENGTH)

        for item in value:
            if item is value:
                unimplemented("list elements are pointing to the list itself")

        output = [
            VariableBuilder(self.tx, GetItemSource(self.get_source(), i))(item)
            for i, item in enumerate(value)
        ]
        result = BaseListVariable.cls_for_instance(value)(
            output, mutable_local=MutableLocal()
        )
        if istype(value, list):
            return self.tx.output.side_effects.track_list(self.source, value, result)
        return result

    def wrap_tuple_iterator(self, value: tuple_iterator):
        self.install_guards(GuardBuilder.TUPLE_ITERATOR_LEN)
        output = [
            VariableBuilder(self.tx, TupleIteratorGetItemSource(self.get_source(), i))(
                tuple_iterator_getitem(value, i)
            )
            for i in range(tuple_iterator_len(value))
        ]
        return TupleIteratorVariable(output, mutable_local=MutableLocal())

    def wrap_slice_range(self, value: Union[slice, range]):
        items = [
            VariableBuilder(self.tx, AttrSource(self.get_source(), k))(
                getattr(value, k)
            )
            for k in ("start", "stop", "step")
        ]
        self.install_guards(GuardBuilder.TYPE_MATCH)
        if isinstance(value, slice):
            return SliceVariable(items)
        else:
            return RangeVariable(items)

    def wrap_module(self, value: torch.nn.Module):
        from ..eval_frame import OptimizedModule

        if istype(value, OptimizedModule):
            self.install_guards(GuardBuilder.TYPE_MATCH)
            self.source = AttrSource(self.source, "_orig_mod")
            return self.wrap_module(value._orig_mod)

        if (
            isinstance(value, (torch.nn.RNN, torch.nn.GRU, torch.nn.LSTM))
            and not config.allow_rnn
        ):
            unimplemented("TorchDynamo purposely graph breaks on RNN, GRU, LSTMs")
        if mutation_guard.is_dynamic_nn_module(value):
            # created dynamically, don't specialize on it
            self.install_guards(GuardBuilder.TYPE_MATCH)
            result = UnspecializedNNModuleVariable(value)
            if not SideEffects.cls_supports_mutation_side_effects(type(value)):
                # don't allow STORE_ATTR mutation with custom __setattr__
                return result
            return self.tx.output.side_effects.track_object_existing(
                self.source, value, result
            )
        elif issubclass(
            value.__class__, torch.nn.parallel.distributed.DistributedDataParallel
        ):
            self.install_guards(GuardBuilder.TYPE_MATCH)
            return UnspecializedNNModuleVariable(value)
        elif getattr(value, "_is_fsdp_managed_module", False):
            # See note [Dynamo treats FSDP wrapped modules as UnspecializedNNModule]
            # in fully_sharded_data_parallel.py for more information

            # we can't do this assert inside FSDP constructor,
            # since we don't know yet whether dynamo will be used
            assert getattr(
                value, "_fsdp_use_orig_params", False
            ), "Dynamo only supports FSDP with use_orig_params=True"

            # Note on FSDP guarding
            # 1. We expect FSDP wrapping mutates an nn module irreversably (no way to de-wrap).
            # 2. Eager FSDP already assumes (requires, but without enforcement) that users don't mutate their
            #    model parameters/structure after FSDP wrapping, because FSDP wouldn't notice or update its FlatParams.
            #
            # Due to (1), once we enter this path we expect not to go back nor have to guard on type
            # or _is_fsdp_managed_module.
            #
            # TODO(whc) We could add a guard on the opposite case, where a user compiled/ran
            # pre-FSDP-wrapped model, then wrapped, to ensure that we recompile with the FSDP handling.
            #
            # Due to (2), we skip guards on inner contents of fsdp_managed modules, by using FSDPNNModuleSource as the
            # guard source.  This behavior is gated on config.skip_fsdp_guards.
            #
            # ID_MATCH is required to disambiguate cases as simple as a unit test that constructs 2 models and wraps
            # them differently with different FSDP configs.  (test_dynamo_distributed.py -k test_fsdp_aot_eager)
            self.install_guards(GuardBuilder.TYPE_MATCH, GuardBuilder.ID_MATCH)
            return FSDPManagedNNModuleVariable(value, source=self.get_source())
        else:
            return self.tx.output.register_attr_or_module(
                value,
                self.name,
                source=self.get_source(),
                # Guards are added inside register_attr_or_module
            )

    def wrap_literal(self, value):
        unspec = not config.specialize_int
        if unspec and type(value) is torch.Size:
            self.install_guards(GuardBuilder.LIST_LENGTH)
            return SizeVariable(
                [
                    VariableBuilder(self.tx, GetItemSource(self.get_source(), i))(v)
                    for i, v in enumerate(value)
                ]
            )
        elif unspec and type(value) is int:
            # unspecializing int by default, but still
            # specialize for the following conditions
            if not TracingContext.get().force_unspec_int_unbacked_size_like and (
                value in self._common_constants()
                # Assume integers from global variables want to be specialized
                or not self.source.guard_source().is_local()
                # Assume that integers that came from NN modules want to be
                # specialized (as we don't expect users to be changing the
                # NN modules on the fly)
                or self.source.guard_source().is_nn_module()
            ):
                self.install_guards(GuardBuilder.CONSTANT_MATCH)
                return ConstantVariable.create(value=value)
            else:
                return self.wrap_unspecialized_primitive(value)
        else:
            self.install_guards(GuardBuilder.CONSTANT_MATCH)
            return ConstantVariable.create(value=value)

    def assert_not_wrapped_by_this_graph(self, value: torch.Tensor):
        if is_fake(value) and maybe_get_fake_mode(value) is self.tx.fake_mode:
            raise InternalTorchDynamoError(
                "Cannot wrap a Tensor that has already been",
                "wrapped by this instance of Dynamo",
            )

    def wrap_tensor(self, value: torch.Tensor):
        source = self.get_source()

        # We cannot already be tracking the tensor, which implies
        # it would have already been wrapped
        assert value not in self.tx.output.side_effects

        if (
            source.guard_source().is_nn_module()
            or get_static_address_type(value) is not None
        ) and not source.guard_source().is_fsdp_module():
            self.assert_not_wrapped_by_this_graph(value)
            return self.tx.output.register_attr_or_module(
                value, self.name, source=source
            )

        if is_constant_source(source):
            self.assert_not_wrapped_by_this_graph(value)
            return self.tx.output.register_attr_or_module(
                value,
                re.sub(r"[^a-zA-Z0-9]+", "_", self.name),
                source=source,
                # Guards are added inside register_attr_or_module
            )

        if type(value) in config.traceable_tensor_subclasses:
            # Ordinarily, we would fakeify a tensor so that it can get dynamic
            # shapes and be computed on without triggering actual operations.
            # However, how can we fakeify a tensor subclass?  Ordinary
            # inheritance (nor multiple inheritance) won't work work.
            #
            # Instead, our plan is to *manually simulate* the tensor subclass
            # inheriting from a fake tensor with dynamo.  This means our
            # data representation for a tensor subclass will be a fake tensor
            # + tensor subclass type + any extra data the subclass may have
            # been storing on the tensor.  Because all Python accesses are
            # mediated through TensorWithTFOverrideVariable, we can ensure
            # that we dispatch differently, e.g., according to
            # __torch_function__
            #
            # To simplify things for now, the __dict__ tracking bits haven't
            # been implemented yet, but they can be added into this design at
            # a later point in time.
            subclass_type = type(value)
        else:
            assert type(value) in (
                torch.Tensor,
                torch.nn.Parameter,
                torch._subclasses.fake_tensor.FakeTensor,
            ) or is_traceable_wrapper_subclass(value), type(value)
            subclass_type = None

        # NB: this just says we accessed a tensor from the same source again
        # (e.g., a tensor lives in a global foo, and we LOAD_GLOBAL it twice).
        # This is distinct from two distinct sources mapping to the same
        # Tensor (per id())!  No guard is necessary here.  See below for the
        # other case.
        is_duplicate_tensor = source in self.tx.output.input_source_to_var
        if is_duplicate_tensor:
            return self.tx.output.input_source_to_var[source]

        # By this point, we should have deduplicated all tensors
        self.assert_not_wrapped_by_this_graph(value)

        # tx.output has multiple tracers if we're introspecting HigherOrderOperator.
        # When we've discovered an untracked tensor, then we actually need
        # to get Dynamo to track the tensor (which is what this function does)
        # and put it as a graph input on the root tracer. Later on,
        # if the input is actually used in the body of the HigherOrderOperator,
        # then the relevant SubgraphTracer will lift it to being an input of
        # the subgraph.
        # See NOTE [HigherOrderOperator tracing design] for more details.

        tensor_proxy = self.tx.output.root_tracer.create_graph_input(
            re.sub(r"[^a-zA-Z0-9]+", "_", self.name), type(value), source=source
        )
        options = {}
        if type(value) in config.traceable_tensor_subclasses:
            options["torch_function_fn"] = build_torch_function_fn(
                self.tx, value, self.source
            )
            self.install_guards(GuardBuilder.TYPE_MATCH)

        if (
            isinstance(value, torch.Tensor)
            and value.is_nested
            and not isinstance(value, NestedTensor)
        ):
            unimplemented("torch.compile does not support strided NestedTensor")

        tensor_variable = wrap_fx_proxy(
            tx=self.tx,
            proxy=tensor_proxy,
            example_value=value,
            should_specialize=self.tensor_should_specialize(),
            subclass_type=subclass_type,
            source=source,
            **options,
        )

        self.install_guards(
            functools.partial(
                GuardBuilder.TENSOR_MATCH,
                value=value
                if isinstance(source, NumpyTensorSource)
                else TensorWeakRef(value),
            )
        )

        self.tx.output.input_source_to_var[source] = tensor_variable
        assert "tensor_dict" not in tensor_proxy.node.meta
        tensor_proxy.node.meta["tensor_dict"] = value.__dict__.copy()

        # TODO: I think the result is guaranteed to be fake with
        # ignore_subclass changes
        # Note: this information is conveyed via subclass_type now
        fake_tensor_value = tensor_variable.proxy.node.meta["example_value"]
        if maybe_get_fake_mode(fake_tensor_value) is not self.tx.fake_mode:
            raise InternalTorchDynamoError("Wrapped Tensor must be this graph's fake")

        grapharg = GraphArg(source, value, False, fake_tensor_value)
        tensor_proxy.node.meta["grapharg"] = grapharg
        self.tx.output.add_symbol_bindings(grapharg)
        return tensor_variable

    def wrap_numpy_ndarray(self, value):
        assert np is not None
        assert isinstance(value, np.ndarray)

        source = NumpyTensorSource(self.get_source())

        from torch._numpy import _util

        readonly = not value.flags.writeable
        if readonly:
            value.flags.writeable = True

        try:
            tensor_value = _util._try_convert_to_tensor(value)
            if readonly:
                from torch._prims_common import clone_preserve_strides

                tensor_value = clone_preserve_strides(tensor_value)
        except NotImplementedError as e:
            # failed to convert to tensor, graph break
            unimplemented(str(e))

        # We do this because we want the full behavior of guarding the numpy ndarray as if it were
        # a tensor. It's a little annoying to make a VT to throw out, but there's so many side effects here
        # that there's not another great way to do this atm.
        # This creates the right graphargs, as well as registration for guards in tensor names and shape env.
        VariableBuilder(self.tx, source)(tensor_value).recursive_realize()
        proxy = self.tx.output.root_tracer.create_graph_input(
            re.sub(r"[^a-zA-Z0-9]+", "_", self.name), type(tensor_value), source=source
        )
        options = {"source": source}
        numpy_ndarray_variable = wrap_fx_proxy_cls(
            target_cls=NumpyNdarrayVariable,
            tx=self.tx,
            proxy=proxy,
            example_value=tensor_value,
            **options,
        )

        self.tx.output.input_source_to_var[source] = numpy_ndarray_variable
        example_value = numpy_ndarray_variable.proxy.node.meta["example_value"]

        # is_unspecialized should be true because we are wrapping a np.ndarray as argument input, and it needs to be
        # converted to a tensor.
        grapharg = GraphArg(
            source,
            tensor_value,
            is_unspecialized=True,
            fake_tensor=example_value,
            is_tensor=True,
            example_strong_ref=tensor_value,
        )
        proxy.node.meta["grapharg"] = grapharg

        return numpy_ndarray_variable

    def wrap_unspecialized_primitive(self, value):
        if self.name in self.tx.output.unspec_variable_map:
            return self.tx.output.unspec_variable_map[self.name]
        else:
            shape_env = self.tx.output.shape_env
            if TracingContext.get().force_unspec_int_unbacked_size_like and isinstance(
                value, int
            ):
                wrapped_value = shape_env.create_unbacked_symint()
                _constrain_range_for_size(wrapped_value)
                self.tx.output.tracked_fakes.append(
                    TrackedFake(wrapped_value, self.source, None)
                )

            # NB: We do not do float.  For motivation, see
            # https://docs.google.com/document/d/1INSCdYu1PxXcr43HrD82OudeEuS-qxQe1yZmLg2wy6A/edit
            # but the general idea is that we generate kernels that can
            # take unspecialized floats and use them in sizevar computation
            elif (
                isinstance(value, int)
                and not is_constant_source(self.get_source())
                and not isinstance(self.get_source(), RandomValueSource)
            ):
                if torch._dynamo.config.specialize_int:
                    # If specialize_int is False, also return
                    # a constant (but this should have been handled
                    # in the caller, TBH)
                    self.install_guards(GuardBuilder.CONSTANT_MATCH)
                    return ConstantVariable.create(value=value)

                name = self.source.name()
                if name not in self.tx.output.frame_state:
                    # Note - this essentially means that if this name gets reused as a tensor,
                    # it will start fully dynamic. That should always be a safe option, and not awfully inefficient.
                    # Alternatively, if we want to improve pef here, we can add a third state of unset, but I am not
                    # sure that is necessary for now.
                    frame_state_entry = FrameStateSizeEntry(scalar=value, size=None)
                else:
                    frame_state_entry = self.tx.output.frame_state[name]
                    if frame_state_entry.scalar != value:
                        log.debug(
                            "automatic dynamic int %s val %s != %s",
                            name,
                            value,
                            frame_state_entry.scalar,
                        )
                        frame_state_entry.scalar = None
                self.tx.output.frame_state[name] = frame_state_entry

                # TODO: This should be dynamic, as we in general do not
                # know if bare integers are actually going to be sizevars
                # and it is inappropriate to eagerly duck size them with
                # real sizevars
                if (
                    config.automatic_dynamic_shapes and frame_state_entry.scalar is None
                ) or not config.assume_static_by_default:
                    dynamic_dim = DimDynamic.DYNAMIC
                else:  # assume_static_by_default
                    # TODO: dynamic_dim = DimDynamic.STATIC should work but
                    # for some reason it doesn't
                    self.install_guards(GuardBuilder.CONSTANT_MATCH)
                    return ConstantVariable.create(value=value)

                wrapped_value = shape_env.create_unspecified_symint_and_symbol(
                    value,
                    source=self.source,
                    dynamic_dim=dynamic_dim,
                )

                self.tx.output.tracked_fakes.append(
                    TrackedFake(wrapped_value, self.source, None)
                )
            else:
                wrapped_value = torch.tensor(value)
            if not isinstance(self.get_source(), RandomValueSource):
                install_guard(self.get_source().make_guard(GuardBuilder.TYPE_MATCH))
            options = {"source": self.get_source()}
            if isinstance(wrapped_value, torch.Tensor):
                options.update({"raw_value": value})

            proxy = self.tx.output.root_tracer.create_graph_input(
                re.sub(r"[^a-zA-Z0-9]+", "_", self.name),
                type(wrapped_value),
                source=self.get_source(),
            )

            unspec_var = wrap_fx_proxy_cls(
                UnspecializedPythonVariable,
                tx=self.tx,
                proxy=proxy,
                example_value=wrapped_value,
                **options,
            )
            self.tx.output.unspec_variable_map[self.name] = unspec_var
            if not is_constant_source(self.get_source()):
                if self.tx.export and not isinstance(self.get_source(), LocalSource):
                    raise AssertionError(
                        "Dynamo attempts to add additional input during export: value={}, source={}".format(
                            wrapped_value, self.get_source()
                        )
                    )
                fake_tensor_value = None
                if isinstance(unspec_var, ConstantVariable):
                    example_value = unspec_var.value
                else:
                    example_value = unspec_var.proxy.node.meta["example_value"]
                if is_fake(example_value):
                    fake_tensor_value = example_value
                    assert fake_tensor_value.fake_mode is self.tx.fake_mode, (
                        f"fake mode ({fake_tensor_value.fake_mode}) from fake tensor metadata doesn't match mode"
                        "({self.tx.fake_mode}) from InstructionTranslator"
                    )

                proxy.node.meta["grapharg"] = GraphArg(
                    self.get_source(),
                    wrapped_value,
                    isinstance(wrapped_value, torch.Tensor),
                    fake_tensor_value,
                    is_tensor=False,
                    example_strong_ref=wrapped_value,
                )
            return unspec_var


def _dataclasses_fields_lambda(obj):
    if isinstance(obj, UserDefinedObjectVariable):
        value = obj.value
    elif isinstance(obj, DataClassVariable):
        value = obj.user_cls
    else:
        unimplemented(f"Dataclass fields handling fails for type {obj}")
    items = []
    for field in dataclasses.fields(value):
        source = None
        if obj.source:
            source = GetItemSource(
                AttrSource(obj.source, "__dataclass_fields__"), field.name
            )
        items.append(UserDefinedObjectVariable(field, source=source))
    return TupleVariable(items)


def wrap_fx_proxy(tx, proxy, example_value=None, subclass_type=None, **options):
    kwargs = {
        "tx": tx,
        "proxy": proxy,
        "example_value": example_value,
        "subclass_type": subclass_type,
        **options,
    }
    if subclass_type is None:
        return wrap_fx_proxy_cls(target_cls=TensorVariable, **kwargs)
    else:
        result = wrap_fx_proxy_cls(target_cls=TensorWithTFOverrideVariable, **kwargs)
        result.install_global(tx)
        return result


# Note: Unfortunate split due to some gross classes existing that subclass TensorVariable
# Should be compositional instead
#
# This is a horribly complicated function that does too many things, to
# explain what it does, let's first talk about the classic usage wrap_fx_proxy
# for a TensorVariable.  There are two primary modes of use:
#
#   1. Wrapping a pre-existing Tensor.  In this case, example_value is set
#      to the pre-existing Tensor.  (Note that this example_value will NOT
#      be the final example_value we put into node.meta['example_value'],
#      instead it is converted into a fake tensor using
#      wrap_to_fake_tensor_and_record and registered as a graph input.)
#
#   2. "Wrapping" the result of some Tensor operation Dynamo traced over. In
#      this case, example_value is None (and we are going to figure it out
#      ourselves using FakeTensors, via get_fake_value, which will run
#      the operation represented by the (singular!) FX node referenced by
#      the passed in proxy.)
#
# The expectation is you end up with a Tensor output, and everything is
# straightforwardly traced into the graph.
#
# In all cases, the returned `TensorVariable` subclass will have an `example_value`
# and that `example_value` must be a `FakeTensor` produced by the currently running
# instance of Dynamo.
#
# Upon closer inspection, you may notice that there are a slurry of non-Tensor
# output cases.  What gives?  Well, we sometimes trace operations into the
# graph that don't involve tensors.
#
#   * Some operators return tuples; we need to recursively handle their
#     contents
#
#   * Some operators have side effects that will affect subsequent AOTAutograd
#     tracing but don't otherwise return anything.
#
#   * Some operators return symbolic ints/floats/bools which can go in the
#     graph and be traced (but only if they're actually symbolic!  If they're
#     static you don't want to put them in the graph, which means you
#     shouldn't call this function.)
#
# The common theme is that you only use this function WHEN YOU ARE TRACING
# SOMETHING INTO THE GRAPH.  This is sort of obvious, because you can't call
# this function without a proxy.
def wrap_fx_proxy_cls(
    target_cls, tx, proxy, example_value=None, subclass_type=None, **options
):
    from ..symbolic_convert import InstructionTranslatorBase

    assert isinstance(tx, InstructionTranslatorBase)
    if "guards" in options and options["guards"] is not None:
        tx.output.guards.update(options["guards"])

    assert "example_value" not in proxy.node.meta, f"{proxy.node.meta['example_value']}"

    initial_example_value = example_value

    def _clone_input(value):
        if isinstance(value, torch.Tensor):
            # tensor subclasses will not be converted to FakeTensors and need to be cloned
            if not (
                isinstance(value, FakeTensor)
                or (
                    # Is functional tensor fakeified by this instance of Dynamo
                    torch._is_functional_tensor(value)
                    and maybe_get_fake_mode(value) is tx.fake_mode
                )
                or value.is_nested
            ):
                # NB: ensure strides are preserved
                value = clone_input(value)

        return value

    with preserve_rng_state():
        if example_value is None:
            # only allow_non_graph_fake in this instance because we handle the non-fake
            # cases properly below.
            example_value = get_fake_value(proxy.node, tx, allow_non_graph_fake=True)

        # Handle recursive calls here
        elif maybe_get_fake_mode(example_value) is tx.fake_mode:
            pass

        elif isinstance(example_value, torch.Tensor):
            if tx.export:
                # The legacy behavior for real value cache with subclasses was
                # to perform a clone WITHOUT preserving the subclass.  It's
                # not entirely clear this is what you actually want though.
                with torch._C.DisableTorchFunctionSubclass():
                    proxy.tracer.real_value_cache[proxy.node] = _clone_input(
                        example_value
                    )
            # NB: If we're ignoring subclass, then the expectation is you will
            # take the returned TensorVariable and wrap it into a more
            # accurate TensorVariable that is able to track subclass-ness;
            # otherwise this is wrong!
            kwargs = {
                "ignore_subclass": subclass_type is not None,
                "is_tensor": target_cls
                in (TensorVariable, TensorWithTFOverrideVariable),
            }
            assert "source" in options and options["source"] is not None
            kwargs["source"] = options["source"]
            example_value = wrap_to_fake_tensor_and_record(
                example_value, tx=tx, **kwargs
            )
        if isinstance(example_value, torch.Tensor) and (
            maybe_get_fake_mode(example_value) is not tx.fake_mode
        ):
            raise InternalTorchDynamoError(
                "`example_value` needs to be a `FakeTensor`"
                f"wrapped by this instance of Dynamo. Found: {example_value}"
            )

    if isinstance(example_value, torch.Tensor):
        is_parameter = isinstance(example_value, torch.nn.Parameter)
        should_specialize = options.pop("should_specialize", False)
        if is_parameter or should_specialize:
            specialized_value = initial_example_value
        else:
            specialized_value = None

        # NB: In most (all?) cases, this does not actually do a clone.
        # (WARNING: this means that if we mutate metadata on the fake
        # tensor, the stored example value will update too!)
        example_value = _clone_input(example_value)
        proxy.node.meta["example_value"] = example_value
        specialized_props = target_cls.specialize(example_value)
        # TODO: not sure about this fake mode test
        if (
            isinstance(example_value, torch._subclasses.fake_tensor.FakeTensor)
            and example_value.fake_mode is tx.fake_mode
        ):
            # NB: This will be wrong for ignore_subclass; fix it up later!
            tensor_type = subclass_type if subclass_type else torch.Tensor
            specialized_props["class_type"] = (
                torch.nn.Parameter if is_parameter else tensor_type
            )

        specialized_props["specialized_value"] = specialized_value

        options.update(specialized_props)
        return target_cls(proxy, **options)
    elif (
        hasattr(proxy.node.target, "__name__")
        and proxy.node.target.__name__ == "set_state"
        and isinstance(proxy.node.target.__self__, torch._C.Generator)
        or proxy.node.target == torch.random.set_rng_state
    ):
        from . import TorchVariable

        return TorchVariable(proxy.node.target)
    elif (
        proxy.node.target == torch._C._DisableFuncTorch
        or proxy.node.target == torch.cuda._is_in_bad_fork
    ):
        from . import UserDefinedObjectVariable

        return UserDefinedObjectVariable(example_value)
    elif istype(example_value, torch.Size) and all(
        isinstance(x, int) for x in example_value
    ):
        sizes = [ConstantVariable.create(x) for x in example_value]
        return SizeVariable(sizes, **options)
    elif isinstance(example_value, (tuple, list, set)):
        proxy.node.meta["example_value"] = example_value
        unpacked = []
        for i, val in enumerate(example_value):
            if val is None:
                # nn.MultiheadAttention() can return None, see issue #175
                unpacked.append(
                    ConstantVariable.create(None, **options),
                )
            else:
                unpacked.append(
                    wrap_fx_proxy_cls(
                        target_cls,
                        tx,
                        proxy.tracer.create_proxy(
                            "call_function", operator.getitem, (proxy, i), {}
                        ),
                        example_value=val,
                        **options,
                    )
                )
        if isinstance(example_value, torch.Size):
            # NB: Keep the old proxy around.  See SizeVariable for an
            # explanation why
            return SizeVariable(unpacked, proxy, **options)
        elif istype(example_value, tuple):
            return TupleVariable(unpacked, **options)
        elif istype(example_value, (list, immutable_list)):
            return ListVariable(unpacked, mutable_local=MutableLocal(), **options)
        elif istype(example_value, set):
            return SetVariable(unpacked, mutable_local=MutableLocal(), **options)
        else:
            assert example_value.__class__.__module__ == "torch.return_types" or hasattr(
                example_value, "_fields"
            ), f"expected {example_value.__class__.__module__} == torch.return_types or named tuple but got {type(example_value)}"
            return NamedTupleVariable(unpacked, example_value.__class__, **options)
    elif example_value is None or proxy.node.target is torch.manual_seed:
        return ConstantVariable.create(None, **options)
    elif isinstance(example_value, (torch.SymInt, torch.SymFloat, torch.SymBool)):
        proxy.node.meta["example_value"] = example_value
        return SymNodeVariable(proxy, example_value, **options)
    elif (
        inspect.isclass(proxy.node.target)
        and issubclass(proxy.node.target, _StreamBase)
    ) or proxy.node.target in [
        device_interface.current_stream
        for _, device_interface in get_registered_device_interfaces()
    ]:
        proxy.node.meta["example_value"] = example_value
        return StreamVariable(
            proxy, example_value, example_value.device.type, **options
        )
    elif (
        inspect.isclass(proxy.node.target) and issubclass(proxy.node.target, _EventBase)
    ) or proxy.node.target in [
        device_interface.Event
        for _, device_interface in get_registered_device_interfaces()
    ]:
        proxy.node.meta["example_value"] = example_value
        return EventVariable(proxy, example_value, **options)
    elif proxy.node.target == "query" and proxy.node.op == "call_method":
        proxy.node.meta["example_value"] = example_value
        return ConstantVariable(example_value, **options)
    elif (
        example_value is not None
        and isinstance(example_value, _EventBase)
        and proxy.node.target == "record_event"
        and proxy.node.op == "call_method"
    ):
        proxy.node.meta["example_value"] = example_value
        return EventVariable(proxy, example_value, **options)
    elif isinstance(example_value, int) and proxy.node.target in [
        torch.sym_int,
        getattr,
        operator.getitem,
        torch._utils._element_size,
        torch.seed,
        operator.mod,
        # some mac builds are missing torch.distributed.get_rank()
        getattr(torch.distributed, "get_rank", _missing),
        getattr(torch.distributed, "get_world_size", _missing),
        # This always wants to be in the graph, even if the constraint
        # results in a constant int
        torch._constrain_as_value,
        torch._constrain_as_size,
    ]:
        proxy.node.meta["example_value"] = example_value
        return ConstantVariable.create(example_value, **options)
    else:
        unimplemented(
            "torch.* op returned non-Tensor "
            + f"{typestr(example_value)} {proxy.node.op} {proxy.node.target}"
        )


# Tracks the sources of all fake tensors we wrap in Dynamo.
# Used by shape guard computation.
@dataclasses.dataclass
class TrackedFake:
    fake: Union[FakeTensor, SymInt]
    source: Source
    # Is None when fake is SymInt
    constraint_dims: Optional[DimList[DimConstraint]]

    def __hash__(self) -> int:
        return hash((self.fake, self.source.name()))

    def __eq__(self, other: object) -> bool:
        if isinstance(other, TrackedFake):
            return self.fake is other.fake and self.source.name() == other.source.name()
        return False


# Performs automatic dynamic dim determination.
# Returns tuple of (dynamic_dims, constraint_dims) where each is either a list of dims or None.
def _automatic_dynamic(e, tx, name, static_shapes):
    if static_shapes:
        return [DimDynamic.STATIC] * e.dim(), [None] * e.dim()

    # We preserve the dynamism of inputs. For example, when users call
    # make_fx(torch.cond, tracing_mode="symbolic")(*args), inputs have SymInt sizes.
    if any(isinstance(s, SymInt) for s in e.size()):
        return [
            DimDynamic.DYNAMIC if isinstance(s, SymInt) else DimDynamic.STATIC
            for s in e.size()
        ], [None] * e.dim()

    # Prep for automatic dynamic
    frame_state_entry = None
    if name not in tx.output.frame_state:
        # If there is no entry for this source, add the tensor to frame state with its current static size.
        # E.g., {} -> {"x": [2, 4]}
        frame_state_entry = FrameStateSizeEntry(None, None)
        frame_state_entry.size = list(e.size())
    else:
        frame_state_entry = tx.output.frame_state[name]
        if frame_state_entry.size is not None:
            if e.ndim != len(frame_state_entry.size):
                # If there is already an entry, and the dim mismatches, replace the frame state entry with None.
                # E.g. {"x": [2, 3, 4]} -> {"x": None}
                log.debug(
                    "automatic dynamic %s dim %s != %s",
                    name,
                    e.ndim,
                    frame_state_entry.size,
                )
                frame_state_entry.size = None
            else:
                # If there is already an entry, and the dim matches, for every size in the frame state which
                # disagrees with the current static size, replace it with None. E.g., {"x": [2, 3]} -> {"x": [2, None]}
                for i, dim in enumerate(frame_state_entry.size):
                    if dim is not None and e.size()[i] != dim:
                        log.debug(
                            "automatic dynamic %s size(%s) %s != %s",
                            name,
                            i,
                            e.size(i),
                            dim,
                        )
                        frame_state_entry.size[i] = None

    # TODO: index export_constraints ahead of time so we don't have to
    # do a linear scan every time here
    t_id = id(e)
    dim2constraint = {}

    def update_dim2constraint(dim, constraint_range, debug_name):
        if dim in dim2constraint:
            from torch.fx.experimental.symbolic_shapes import StrictMinMaxConstraint

            old_constraint_range, old_debug_name = dim2constraint[dim]
            new_constraint_range = StrictMinMaxConstraint(
                vr=constraint_range.vr & old_constraint_range.vr,
                warn_only=False,
            )
            if old_debug_name is not None:
                assert debug_name is None or debug_name == old_debug_name
                new_debug_name = old_debug_name
            else:
                new_debug_name = debug_name
            dim2constraint[dim] = new_constraint_range, new_debug_name
        else:
            dim2constraint[dim] = constraint_range, debug_name

    if tx.output.export_constraints:
        for constraint in tx.output.export_constraints:
            if constraint.t_id == t_id:
                update_dim2constraint(
                    constraint.dim, constraint.constraint_range, constraint.debug_name
                )
            if constraint.shared is not None and constraint.shared.t_id == t_id:
                # We process constraint ranges for each shared dimension separately
                # so that we can directly check range constraint violations on them
                # without looking up which other shared dimensions have this info.
                # In other words, for this t_id, we will have processed all of its
                # constraint ranges, no matter where / how they were specified, by
                # by the end of this loop.
                update_dim2constraint(
                    constraint.shared.dim,
                    constraint.constraint_range,
                    constraint.debug_name,
                )

    dynamic_dims = []
    constraint_dims = []
    for i in range(e.dim()):
        # NB: mark dynamic has precedence over static
        marked_dynamic = i in getattr(e, "_dynamo_dynamic_indices", set())
        marked_weak_dynamic = i in getattr(e, "_dynamo_weak_dynamic_indices", set())
        marked_static = i in getattr(e, "_dynamo_static_indices", set())

        # NB: both static and dynamic have precedence over
        automatic_dynamic = config.automatic_dynamic_shapes and (
            frame_state_entry.size is None or frame_state_entry.size[i] is None
        )

        # Reflect the user directive in the frame_state
        # For dynamic, apply None always
        if frame_state_entry.size and marked_dynamic:
            log.debug("automatic dynamic %s marked dynamic", name)
            frame_state_entry.size[i] = None

        # We will process constraints first, as they will imply that we
        # have a dynamic dimension
        # Precedence: export constraints > eager constraints
        constraint = dim2constraint.get(i)
        if constraint is None:
            if marked_dynamic and not config.allow_ignore_mark_dynamic:
                constraint_dim = RelaxedUnspecConstraint(warn_only=False)
            elif not marked_static and automatic_dynamic:
                constraint_dim = RelaxedUnspecConstraint(warn_only=True)
            else:
                constraint_dim = None
        else:
            constraint_dim, debug_name = constraint
            if debug_name is not None:
                dim_name = f"{name}.size()[{i}]"
                tx.output.shape_env.source_name_to_debug_name[dim_name] = debug_name
        constraint_dims.append(constraint_dim)

        # Now, figure out if the dim is dynamic/duck/static
        if constraint_dim is not None or marked_dynamic or marked_weak_dynamic:
            # NB: We could assert static_shapes is False here, but it
            # seems better to allow the user to override policy in this
            # case
            dynamic = DimDynamic.DYNAMIC
        elif static_shapes or config.assume_static_by_default or marked_static:
            dynamic = DimDynamic.STATIC
        else:
            dynamic = DimDynamic.DUCK

        dynamic_dims.append(dynamic)

    tx.output.frame_state[name] = frame_state_entry

    return dynamic_dims, constraint_dims


def wrap_to_fake_tensor_and_record(
    e, tx, ignore_subclass=False, *, source: Optional[Source], is_tensor: bool
):
    if (
        type(e) in (torch.Tensor, torch.nn.Parameter, FakeTensor)
        or (ignore_subclass and isinstance(e, torch.Tensor))
        or is_traceable_wrapper_subclass(e)
    ):
        assert source is not None
        static_shapes, reason = tensor_always_has_static_shape(
            e, is_tensor, guard_source=source.guard_source()
        )

        dynamic_dims, constraint_dims = None, None
        if not e.is_nested:
            # TODO: We should probably support this for nested tensors too
            dynamic_dims, constraint_dims = _automatic_dynamic(
                e, tx, source.name(), static_shapes
            )

        log.debug(
            "wrap_to_fake %s %s %s %s",
            source.name(),
            tuple(e.shape),
            dynamic_dims,
            constraint_dims,
        )
        fake_e = wrap_fake_exception(
            lambda: tx.fake_mode.from_tensor(
                e,
                ignore_subclass=ignore_subclass,
                source=source,
                dynamic_dims=dynamic_dims,
                constraint_dims=constraint_dims,
            )
        )
        if is_tensor and not (static_shapes and source.is_nn_module()):
            tx.output.tracked_fakes.append(TrackedFake(fake_e, source, constraint_dims))
            tx.output.tracked_fakes_id_to_source[id(e)].append(source)
        tx.output.tensor_weakref_to_sizes_strides[WeakIdRef(e)] = {
            "size": fake_e.size(),
            "stride": fake_e.stride(),
        }
        return fake_e
    else:
        return e


class SourcelessBuilder:
    """
    Like builder, but stateless and does not require a source. Useful for simple type->VT objects, or objects
    that are being created/evaporated during inlining (ex: consider a locally made list of tensors we then iterate over
    .), such a list should not show up as an artifact from inputs, nor in reconstruction, nor in the graph. However,
    there may be reasons to represent it as a ListVariable internally.

    NOTE - Objects produced here are born UNGUARDED due to the nature of sources!

    NOTE - This class is very new! It will have some rough edges, but it was created to stem the bleeding of giant
    if/else type->VariableTracker trees that were cropping up all over dynamo.
    """

    def __call__(self, tx, value) -> VariableTracker:
        if isinstance(value, VariableTracker):
            # This is always valid to call, and useful for recursive calls.
            return value
        if isinstance(value, dataclasses._HAS_DEFAULT_FACTORY_CLASS):
            return UserDefinedObjectVariable(value)
        if ConstantVariable.is_literal(value):
            return SourcelessBuilder.wrap_constant_literal(value)
        elif is_builtin_callable(value):
            return BuiltinVariable(value)
        elif is_allowed(value):
            if is_user_defined_allowed(value):
                self.tx.output.has_user_defined_allowed_in_graph = True
            return TorchVariable(value)
        elif isinstance(value, types.FunctionType):
            return UserFunctionVariable(value)
        elif isinstance(value, enum.Enum):
            return EnumVariable(value)
        elif isinstance(value, (type, abc.ABCMeta)):
            return UserDefinedClassVariable(value)
        elif isinstance(value, dict):
            items = {self(tx, k): self(tx, v) for k, v in value.items()}
            return ConstDictVariable(items, mutable_local=MutableLocal())
        elif isinstance(value, set):
            return SetVariable(
                [self(tx, x) for x in value], mutable_local=MutableLocal()
            )
        elif isinstance(value, (tuple, list)):
            cls = BaseListVariable.cls_for(type(value))
            return cls([self(tx, x) for x in value], mutable_local=MutableLocal())
        elif isinstance(value, types.MethodWrapperType):
            return MethodWrapperVariable(value)
        unimplemented(f"Unexpected type in sourceless builder {type(value)}")

    @staticmethod
    def wrap_constant_literal(value):
        assert ConstantVariable.is_literal(value)
        return ConstantVariable.create(value=value)<|MERGE_RESOLUTION|>--- conflicted
+++ resolved
@@ -398,13 +398,9 @@
             return self.wrap_listlike(value)
 
         elif value is torch.utils._pytree.SUPPORTED_NODES:
-<<<<<<< HEAD
-            # TODO: Is it alright here to create the guards on the values rather than on the dict?
-=======
             # For SUPPORTED_NODES, we guard on the dictionary version (PEP509)
             # under the assumption that the values themselves don't change.
             self.install_guards(GuardBuilder.DICT_VERSION)
->>>>>>> 8c704f7a
             result = {
                 ConstantVariable.create(k): UserDefinedObjectVariable(
                     v,
@@ -441,34 +437,19 @@
                     source_key = ConstDictKeySource(self.get_source(), idx)
                     key = VariableBuilder(self.tx, source_key)(k).add_guards(guards)
 
-<<<<<<< HEAD
                 source_value = GetItemSource(self.get_source(), source_key)
-                value = VariableBuilder(self.tx, source_value)(v)
+                value = LazyVariableTracker.create(v, source_value)
 
                 idx += 1
                 return key, value
 
             result = dict(build_key_value(k, v) for k, v in value.items())
-=======
-            result = {
-                k: LazyVariableTracker.create(
-                    value[k],
-                    source=GetItemSource(self.get_source(), index_source(k)),
-                )
-                for k in value.keys()
-            }
->>>>>>> 8c704f7a
 
             if istype(value, collections.defaultdict):
                 result = DefaultDictVariable(
                     result,
                     type(value),
-<<<<<<< HEAD
                     default_factory=self._wrap(value.default_factory),
-                    guards=guards,
-=======
-                    self._wrap(value.default_factory),
->>>>>>> 8c704f7a
                 )
             else:
                 result = ConstDictVariable(result, type(value))
