--- conflicted
+++ resolved
@@ -36,11 +36,7 @@
     _ops.aten._assert_async.msg,
     _ops.aten.copy_.default,
     _ops.aten.sym_constrain_range.default,
-<<<<<<< HEAD
-=======
     _ops.aten.sym_constrain_range_for_size.default,
-    _ops.profiler._record_function_enter,
->>>>>>> db661ff1
     _ops.profiler._record_function_enter_new,
     _ops.profiler._record_function_exit}
 
